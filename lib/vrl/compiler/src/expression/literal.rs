--- conflicted
+++ resolved
@@ -69,19 +69,6 @@
         };
 
         type_def.infallible()
-    }
-<<<<<<< HEAD
-
-    fn compile_to_vm(
-        &self,
-        vm: &mut crate::vm::Vm,
-        _state: (&mut LocalEnv, &mut ExternalEnv),
-    ) -> Result<(), String> {
-        // Add the literal as a constant.
-        let constant = vm.add_constant(self.to_value());
-        vm.write_opcode(OpCode::Constant);
-        vm.write_primitive(constant);
-        Ok(())
     }
 
     #[cfg(feature = "llvm")]
@@ -116,8 +103,6 @@
         );
         Ok(())
     }
-=======
->>>>>>> d483777f
 }
 
 impl fmt::Display for Literal {
