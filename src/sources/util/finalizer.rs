<<<<<<< HEAD
use std::{future::Future, pin::Pin, sync::Arc, task::Poll};

use futures::{future::Shared, stream::FuturesOrdered, FutureExt, StreamExt};
use tokio::sync::{mpsc, Notify};
=======
use std::marker::{PhantomData, Unpin};
use std::{future::Future, pin::Pin, task::Poll};

use futures::stream::{FuturesOrdered, FuturesUnordered};
use futures::{FutureExt, Stream, StreamExt};
use tokio::sync::mpsc;
>>>>>>> 832f0550

use crate::event::{BatchStatus, BatchStatusReceiver};
use crate::shutdown::ShutdownSignal;

/// The `OrderedFinalizer` framework marks events from a source as
/// done in a single background task *in the order they are received
/// from the source*, using `FinalizerSet`.
#[cfg(any(
    feature = "sources-file",
    feature = "sources-journald",
    feature = "sources-kafka",
))]
pub(crate) type OrderedFinalizer<T> = FinalizerSet<T, FuturesOrdered<FinalizerFuture<T>>>;

/// The `UnorderedFinalizer` framework marks events from a source as
/// done in a single background task *in the order the finalization
/// happens on the event batches*, using `FinalizerSet`.
#[cfg(any(feature = "sources-aws_sqs", feature = "sources-splunk_hec"))]
pub(crate) type UnorderedFinalizer<T> = FinalizerSet<T, FuturesUnordered<FinalizerFuture<T>>>;

/// The `FinalizerSet` framework here is a mechanism for marking
/// events from a source as done in a single background task. The type
/// `T` is the source-specific data associated with each entry to be
/// used to complete the finalization.
pub(crate) struct FinalizerSet<T, S> {
    sender: Option<mpsc::UnboundedSender<(BatchStatusReceiver, T)>>,
<<<<<<< HEAD
    flush: Option<Arc<Notify>>,
=======
    _phantom: PhantomData<S>,
>>>>>>> 832f0550
}

impl<T, S> FinalizerSet<T, S>
where
    T: Send + 'static,
    S: FuturesSet<FinalizerFuture<T>> + Default + Send + Unpin + 'static,
{
    pub(crate) fn new<F, Fut>(shutdown: ShutdownSignal, apply_done: F) -> Self
    where
        F: Fn(T) -> Fut + Send + Sync + 'static,
        Fut: Future<Output = ()> + Send + 'static,
    {
        let (sender, receiver) = mpsc::unbounded_channel();
<<<<<<< HEAD
        let flush = Arc::new(Notify::new());
        tokio::spawn(run_finalizer(
            shutdown,
            receiver,
            apply_done,
            Arc::clone(&flush),
        ));
        Self {
            sender: Some(sender),
            flush: Some(flush),
=======
        tokio::spawn(run_finalizer(shutdown, receiver, apply_done, S::default()));
        Self {
            sender: Some(sender),
            _phantom: Default::default(),
>>>>>>> 832f0550
        }
    }

    pub(crate) fn add(&self, entry: T, receiver: BatchStatusReceiver) {
        if let Some(sender) = &self.sender {
            if let Err(error) = sender.send((receiver, entry)) {
                error!(message = "FinalizerSet task ended prematurely.", %error);
            }
        }
    }

    pub fn flush(&self) {
        if let Some(flush) = &self.flush {
            flush.notify_one();
        }
    }
}

async fn run_finalizer<T, F: Future<Output = ()>>(
    shutdown: ShutdownSignal,
    mut new_entries: mpsc::UnboundedReceiver<(BatchStatusReceiver, T)>,
<<<<<<< HEAD
    apply_done: impl Fn(T),
    flush: Arc<Notify>,
=======
    apply_done: impl Fn(T) -> F,
    mut status_receivers: impl FuturesSet<FinalizerFuture<T>> + Unpin,
>>>>>>> 832f0550
) {
    loop {
        tokio::select! {
            _ = shutdown.clone() => break,
            _ = flush.notified() => {
                // Drop all the existing status receivers and start over.
                status_receivers = FuturesOrdered::default();
            },
            new_entry = new_entries.recv() => match new_entry {
                Some((receiver, entry)) => {
                    status_receivers.push(FinalizerFuture {
                        receiver,
                        entry: Some(entry),
                    });
                }
                None => break,
            },
            finished = status_receivers.next(), if !status_receivers.is_empty() => match finished {
                Some((status, entry)) => if status == BatchStatus::Delivered {
                    apply_done(entry).await;
                }
                // The is_empty guard above prevents this from being reachable.
                None => unreachable!(),
            },
        }
    }
    // We've either seen a shutdown signal or the new entry sender was
    // closed. Wait for the last statuses to come in before indicating
    // we are done.
    while let Some((status, entry)) = status_receivers.next().await {
        if status == BatchStatus::Delivered {
            apply_done(entry).await;
        }
    }
    drop(shutdown); // redundant, just here for visibility
}

pub(crate) trait FuturesSet<Fut: Future>: Stream<Item = Fut::Output> {
    fn is_empty(&self) -> bool;
    fn push(&mut self, future: Fut);
}

impl<Fut: Future> FuturesSet<Fut> for FuturesOrdered<Fut> {
    fn is_empty(&self) -> bool {
        Self::is_empty(self)
    }

    fn push(&mut self, future: Fut) {
        Self::push(self, future)
    }
}

impl<Fut: Future> FuturesSet<Fut> for FuturesUnordered<Fut> {
    fn is_empty(&self) -> bool {
        Self::is_empty(self)
    }

    fn push(&mut self, future: Fut) {
        Self::push(self, future)
    }
}

#[pin_project::pin_project]
pub(crate) struct FinalizerFuture<T> {
    receiver: BatchStatusReceiver,
    entry: Option<T>,
}

impl<T> Future for FinalizerFuture<T> {
    type Output = (<BatchStatusReceiver as Future>::Output, T);
    fn poll(mut self: Pin<&mut Self>, ctx: &mut std::task::Context<'_>) -> Poll<Self::Output> {
        let status = futures::ready!(self.receiver.poll_unpin(ctx));
        // The use of this above in a `Futures{Ordered|Unordered|`
        // will only take this once before dropping the future.
        Poll::Ready((status, self.entry.take().unwrap_or_else(|| unreachable!())))
    }
}<|MERGE_RESOLUTION|>--- conflicted
+++ resolved
@@ -1,16 +1,9 @@
-<<<<<<< HEAD
+use std::marker::{PhantomData, Unpin};
 use std::{future::Future, pin::Pin, sync::Arc, task::Poll};
-
-use futures::{future::Shared, stream::FuturesOrdered, FutureExt, StreamExt};
-use tokio::sync::{mpsc, Notify};
-=======
-use std::marker::{PhantomData, Unpin};
-use std::{future::Future, pin::Pin, task::Poll};
 
 use futures::stream::{FuturesOrdered, FuturesUnordered};
 use futures::{FutureExt, Stream, StreamExt};
-use tokio::sync::mpsc;
->>>>>>> 832f0550
+use tokio::sync::{mpsc, Notify};
 
 use crate::event::{BatchStatus, BatchStatusReceiver};
 use crate::shutdown::ShutdownSignal;
@@ -37,11 +30,8 @@
 /// used to complete the finalization.
 pub(crate) struct FinalizerSet<T, S> {
     sender: Option<mpsc::UnboundedSender<(BatchStatusReceiver, T)>>,
-<<<<<<< HEAD
     flush: Option<Arc<Notify>>,
-=======
     _phantom: PhantomData<S>,
->>>>>>> 832f0550
 }
 
 impl<T, S> FinalizerSet<T, S>
@@ -55,23 +45,18 @@
         Fut: Future<Output = ()> + Send + 'static,
     {
         let (sender, receiver) = mpsc::unbounded_channel();
-<<<<<<< HEAD
         let flush = Arc::new(Notify::new());
         tokio::spawn(run_finalizer(
             shutdown,
             receiver,
             apply_done,
             Arc::clone(&flush),
+            S::default(),
         ));
         Self {
             sender: Some(sender),
             flush: Some(flush),
-=======
-        tokio::spawn(run_finalizer(shutdown, receiver, apply_done, S::default()));
-        Self {
-            sender: Some(sender),
             _phantom: Default::default(),
->>>>>>> 832f0550
         }
     }
 
@@ -93,20 +78,16 @@
 async fn run_finalizer<T, F: Future<Output = ()>>(
     shutdown: ShutdownSignal,
     mut new_entries: mpsc::UnboundedReceiver<(BatchStatusReceiver, T)>,
-<<<<<<< HEAD
-    apply_done: impl Fn(T),
+    apply_done: impl Fn(T) -> F,
     flush: Arc<Notify>,
-=======
-    apply_done: impl Fn(T) -> F,
-    mut status_receivers: impl FuturesSet<FinalizerFuture<T>> + Unpin,
->>>>>>> 832f0550
+    mut status_receivers: impl FuturesSet<FinalizerFuture<T>> + Default + Unpin,
 ) {
     loop {
         tokio::select! {
             _ = shutdown.clone() => break,
             _ = flush.notified() => {
                 // Drop all the existing status receivers and start over.
-                status_receivers = FuturesOrdered::default();
+                status_receivers = Default::default();
             },
             new_entry = new_entries.recv() => match new_entry {
                 Some((receiver, entry)) => {
