use crate::{
    config::{DataType, SourceConfig, SourceContext, SourceDescription},
    shutdown::ShutdownSignal,
    trace, Pipeline,
};
use futures::{stream, SinkExt, StreamExt};
use serde::{Deserialize, Serialize};
use tokio::sync::broadcast::error::RecvError;

#[derive(Clone, Debug, Default, Deserialize, Serialize)]
#[serde(deny_unknown_fields)]
pub struct InternalLogsConfig {}

inventory::submit! {
    SourceDescription::new::<InternalLogsConfig>("internal_logs")
}

impl_generate_config_from_default!(InternalLogsConfig);

#[async_trait::async_trait]
#[typetag::serde(name = "internal_logs")]
impl SourceConfig for InternalLogsConfig {
    async fn build(&self, cx: SourceContext) -> crate::Result<super::Source> {
        Ok(Box::pin(run(cx.out, cx.shutdown)))
    }

    fn output_type(&self) -> DataType {
        DataType::Log
    }

    fn source_type(&self) -> &'static str {
        "internal_logs"
    }
}

async fn run(out: Pipeline, mut shutdown: ShutdownSignal) -> Result<(), ()> {
    let mut out = out.sink_map_err(|error| error!(message = "Error sending log.", %error));
    let subscription = trace::subscribe();
    let mut rx = subscription.receiver;

    out.send_all(&mut stream::iter(subscription.buffer).map(Ok))
        .await?;

    // Note: This loop, or anything called within it, MUST NOT generate
    // any logs that don't break the loop, as that could cause an
    // infinite loop since it receives all such logs.
    loop {
        tokio::select! {
            receive = rx.recv() => {
                match receive {
                    Ok(event) => out.send(event).await?,
                    Err(RecvError::Lagged(_)) => (),
                    Err(RecvError::Closed) => break,
                }
            }
            _ = &mut shutdown => break,
        }
    }

    Ok(())
}

#[cfg(test)]
mod tests {
    use super::*;
<<<<<<< HEAD
    use crate::{config::GlobalOptions, event::Lookup, test_util::collect_ready, trace, Event};
=======
    use crate::{test_util::collect_ready, trace, Event};
>>>>>>> 8655861b
    use futures::channel::mpsc;
    use tokio::time::{sleep, Duration};

    #[test]
    fn generates_config() {
        crate::test_util::test_generate_config::<InternalLogsConfig>();
    }

    const ERROR_TEXT: &str = "This is not an error.";

    #[tokio::test]
    async fn receives_logs() {
        let start = chrono::Utc::now();
        trace::init(false, false, "debug");

        let rx = start_source().await;
        error!(message = ERROR_TEXT);
        let logs = collect_output(rx).await;

        check_events(logs, start);
    }

    #[tokio::test]
    async fn receives_early_logs() {
        let start = chrono::Utc::now();
        trace::init(false, false, "debug");
        trace::reset_early_buffer();
        error!(message = ERROR_TEXT);

        let rx = start_source().await;
        let logs = collect_output(rx).await;

        check_events(logs, start);
    }

    async fn start_source() -> mpsc::Receiver<Event> {
        let (tx, rx) = Pipeline::new_test();

        let source = InternalLogsConfig {}
            .build(SourceContext::new_test(tx))
            .await
            .unwrap();
        tokio::spawn(source);
        sleep(Duration::from_millis(1)).await;
        trace::stop_buffering();
        rx
    }

    async fn collect_output(rx: mpsc::Receiver<Event>) -> Vec<Event> {
        sleep(Duration::from_millis(1)).await;
        collect_ready(rx).await
    }

    fn check_events(events: Vec<Event>, start: chrono::DateTime<chrono::Utc>) {
        let end = chrono::Utc::now();

        assert_eq!(events.len(), 1);

        let log = events[0].as_log();
        assert_eq!(log[Lookup::from_str("message").unwrap()], ERROR_TEXT.into());
        let timestamp = *log["timestamp"].as_timestamp();
        assert!(timestamp >= start);
        assert!(timestamp <= end);
        assert_eq!(
            log[Lookup::from_str("metadata.kind").unwrap()],
            "event".into()
        );
        assert_eq!(
            log[Lookup::from_str("metadata.level").unwrap()],
            "ERROR".into()
        );
    }
}<|MERGE_RESOLUTION|>--- conflicted
+++ resolved
@@ -63,11 +63,7 @@
 #[cfg(test)]
 mod tests {
     use super::*;
-<<<<<<< HEAD
-    use crate::{config::GlobalOptions, event::Lookup, test_util::collect_ready, trace, Event};
-=======
-    use crate::{test_util::collect_ready, trace, Event};
->>>>>>> 8655861b
+    use crate::{event::Lookup, test_util::collect_ready, trace, Event};
     use futures::channel::mpsc;
     use tokio::time::{sleep, Duration};
 
