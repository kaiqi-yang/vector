use crate::{
<<<<<<< HEAD
    event::LookupBuf,
=======
    event::{PathComponent, PathIter},
    serde::skip_serializing_if_default,
>>>>>>> 334c3a5b
    sinks::util::encoding::{
        with_default::EncodingConfigWithDefault, EncodingConfiguration, TimestampFormat,
    },
};
use serde::{
    de::{self, DeserializeOwned, IntoDeserializer, MapAccess, Visitor},
    Deserialize, Deserializer, Serialize,
};
use std::borrow::Borrow;
use std::{
    fmt::{self, Debug},
    marker::PhantomData,
};

/// A structure to wrap sink encodings and enforce field privacy.
///
/// This structure **does not** assume that there is a default format. Consider
/// `EncodingConfigWithDefault<E>` instead if `E: Default`.
#[derive(Serialize, Debug, Eq, PartialEq, Clone)]
#[serde(deny_unknown_fields)]
pub struct EncodingConfig<E> {
    pub(crate) codec: E,
    #[serde(default, skip_serializing_if = "skip_serializing_if_default")]
    pub(crate) schema: Option<String>,
    // TODO(2410): Using PathComponents here is a hack for #2407, #2410 should fix this fully.
<<<<<<< HEAD
    #[serde(default)]
    pub(crate) only_fields: Option<Vec<LookupBuf>>,
    #[serde(default)]
    pub(crate) except_fields: Option<Vec<LookupBuf>>,
    #[serde(default)]
=======
    #[serde(default, skip_serializing_if = "skip_serializing_if_default")]
    pub(crate) only_fields: Option<Vec<Vec<PathComponent>>>,
    #[serde(default, skip_serializing_if = "skip_serializing_if_default")]
    pub(crate) except_fields: Option<Vec<String>>,
    #[serde(default, skip_serializing_if = "skip_serializing_if_default")]
>>>>>>> 334c3a5b
    pub(crate) timestamp_format: Option<TimestampFormat>,
}

impl<E> EncodingConfiguration<E> for EncodingConfig<E> {
    fn codec(&self) -> &E {
        &self.codec
    }
    fn schema(&self) -> &Option<String> {
        &self.schema
    }
    fn only_fields(&self) -> &Option<Vec<LookupBuf>> {
        self.only_fields.borrow()
    }
    fn except_fields(&self) -> &Option<Vec<LookupBuf>> {
        self.except_fields.borrow()
    }
    fn timestamp_format(&self) -> &Option<TimestampFormat> {
        &self.timestamp_format
    }
}

impl<E> From<EncodingConfigWithDefault<E>> for EncodingConfig<E>
where
    E: Default + PartialEq,
{
    fn from(encoding: EncodingConfigWithDefault<E>) -> Self {
        Self {
            codec: encoding.codec,
            schema: encoding.schema,
            only_fields: encoding.only_fields,
            except_fields: encoding.except_fields,
            timestamp_format: encoding.timestamp_format,
        }
    }
}

#[cfg(any(feature = "sinks-new_relic_logs", feature = "sinks-humio"))]
impl<E> EncodingConfig<E> {
    pub(crate) fn into_encoding<X>(self) -> EncodingConfig<X>
    where
        X: From<E>,
    {
        EncodingConfig {
            codec: self.codec.into(),
            schema: self.schema,
            only_fields: self.only_fields,
            except_fields: self.except_fields,
            timestamp_format: self.timestamp_format,
        }
    }
}

impl<E> From<E> for EncodingConfig<E> {
    fn from(codec: E) -> Self {
        Self {
            codec,
            schema: Default::default(),
            only_fields: Default::default(),
            except_fields: Default::default(),
            timestamp_format: Default::default(),
        }
    }
}

impl<'de, E> Deserialize<'de> for EncodingConfig<E>
where
    E: DeserializeOwned + Serialize + Debug + Clone + PartialEq + Eq,
{
    fn deserialize<D>(deserializer: D) -> std::result::Result<Self, D::Error>
    where
        D: Deserializer<'de>,
    {
        // This is a Visitor that forwards string types to T's `FromStr` impl and
        // forwards map types to T's `Deserialize` impl. The `PhantomData` is to
        // keep the compiler from complaining about T being an unused generic type
        // parameter. We need T in order to know the Value type for the Visitor
        // impl.
        struct StringOrStruct<T: DeserializeOwned + Serialize + Debug + Eq + PartialEq + Clone>(
            PhantomData<fn() -> T>,
        );

        impl<'de, T> Visitor<'de> for StringOrStruct<T>
        where
            T: DeserializeOwned + Serialize + Debug + Eq + PartialEq + Clone,
        {
            type Value = Inner<T>;

            fn expecting(&self, formatter: &mut fmt::Formatter) -> fmt::Result {
                formatter.write_str("string or map")
            }

            fn visit_str<E>(self, value: &str) -> std::result::Result<Self::Value, E>
            where
                E: de::Error,
            {
                Ok(Self::Value {
                    codec: T::deserialize(value.into_deserializer())?,
                    schema: Default::default(),
                    only_fields: Default::default(),
                    except_fields: Default::default(),
                    timestamp_format: Default::default(),
                })
            }

            fn visit_map<M>(self, map: M) -> std::result::Result<Self::Value, M::Error>
            where
                M: MapAccess<'de>,
            {
                // `MapAccessDeserializer` is a wrapper that turns a `MapAccess`
                // into a `Deserializer`, allowing it to be used as the input to T's
                // `Deserialize` implementation. T then deserializes itself using
                // the entries from the map visitor.
                Deserialize::deserialize(de::value::MapAccessDeserializer::new(map))
            }
        }

        let inner = deserializer.deserialize_any(StringOrStruct::<E>(PhantomData))?;

        let concrete = Self {
            codec: inner.codec,
            schema: inner.schema,
            only_fields: inner.only_fields,
            except_fields: inner.except_fields,
            timestamp_format: inner.timestamp_format,
        };

        concrete.validate().map_err(serde::de::Error::custom)?;
        Ok(concrete)
    }
}

#[derive(Deserialize, Serialize, Debug, Eq, PartialEq, Clone)]
pub struct Inner<E> {
    codec: E,
    #[serde(default)]
    schema: Option<String>,
    #[serde(default)]
    only_fields: Option<Vec<LookupBuf>>,
    #[serde(default)]
    except_fields: Option<Vec<LookupBuf>>,
    #[serde(default)]
    timestamp_format: Option<TimestampFormat>,
}<|MERGE_RESOLUTION|>--- conflicted
+++ resolved
@@ -1,10 +1,6 @@
 use crate::{
-<<<<<<< HEAD
     event::LookupBuf,
-=======
-    event::{PathComponent, PathIter},
     serde::skip_serializing_if_default,
->>>>>>> 334c3a5b
     sinks::util::encoding::{
         with_default::EncodingConfigWithDefault, EncodingConfiguration, TimestampFormat,
     },
@@ -30,19 +26,11 @@
     #[serde(default, skip_serializing_if = "skip_serializing_if_default")]
     pub(crate) schema: Option<String>,
     // TODO(2410): Using PathComponents here is a hack for #2407, #2410 should fix this fully.
-<<<<<<< HEAD
-    #[serde(default)]
+    #[serde(default, skip_serializing_if = "skip_serializing_if_default")]
     pub(crate) only_fields: Option<Vec<LookupBuf>>,
-    #[serde(default)]
+    #[serde(default, skip_serializing_if = "skip_serializing_if_default")]
     pub(crate) except_fields: Option<Vec<LookupBuf>>,
-    #[serde(default)]
-=======
     #[serde(default, skip_serializing_if = "skip_serializing_if_default")]
-    pub(crate) only_fields: Option<Vec<Vec<PathComponent>>>,
-    #[serde(default, skip_serializing_if = "skip_serializing_if_default")]
-    pub(crate) except_fields: Option<Vec<String>>,
-    #[serde(default, skip_serializing_if = "skip_serializing_if_default")]
->>>>>>> 334c3a5b
     pub(crate) timestamp_format: Option<TimestampFormat>,
 }
 
