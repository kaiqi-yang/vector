[package]
name = "vector"
version = "0.25.0"
authors = ["Vector Contributors <vector@datadoghq.com>"]
edition = "2021"
description = "A lightweight and ultra-fast tool for building observability pipelines"
homepage = "https://vector.dev"
license = "MPL-2.0"
readme = "README.md"
publish = false
default-run = "vector"
autobenches = false # our benchmarks are not runnable on their own either way
rust-version = "1.64.0"

[[bin]]
name = "graphql-schema"
path = "src/api/schema/gen.rs"
required-features = ["default-no-api-client"]

[[bin]]
name = "secret-backend-example"
path = "src/config/loading/secret_backend_example.rs"

[profile.dev]
split-debuginfo = "unpacked" # Faster debug builds on macOS

# CI-based builds use full release optimization.  See scripts/environment/release-flags.sh.
# This results in roughly a 5% reduction in performance when compiling locally vs when
# compiled via the CI pipeline.
[profile.release]
debug = false # Do not include debug symbols in the executable.

[profile.bench]
debug = true

[package.metadata.deb]
name = "vector"
section = "admin"
maintainer-scripts = "distribution/debian/scripts/"
conf-files = ["/etc/vector/vector.toml", "/etc/default/vector"]
assets = [
  ["target/release/vector", "/usr/bin/", "755"],
  ["config/vector.toml", "/etc/vector/vector.toml", "644"],
  ["config/examples/*", "/etc/vector/examples/", "644"],
  ["distribution/systemd/vector.service", "/lib/systemd/system/vector.service", "644"],
  ["distribution/systemd/vector.default", "/etc/default/vector", "600"]
]
license-file = ["target/debian-license.txt"]
extended-description-file = "target/debian-extended-description.txt"

[package.metadata.deb.systemd-units]
unit-scripts = "distribution/systemd/"
enable = false
start = false

# libc requirements are defined by `cross`
# https://github.com/rust-embedded/cross#supported-targets
# Though, it seems like aarch64 libc is actually 2.18 and not 2.19
[package.metadata.deb.variants.armv7-unknown-linux-gnueabihf]
depends = "libc6 (>= 2.15)"

[package.metadata.deb.variants.x86_64-unknown-linux-gnu]
depends = "libc6 (>= 2.15)"

[package.metadata.deb.variants.x86_64-unknown-linux-musl]
depends = ""

[package.metadata.deb.variants.aarch64-unknown-linux-gnu]
depends = "libc6 (>= 2.18)"

[package.metadata.deb.variants.aarch64-unknown-linux-musl]
depends = ""

[workspace]
members = [
  ".",
  "lib/codecs",
  "lib/datadog/filter",
  "lib/datadog/grok",
  "lib/datadog/search-syntax",
  "lib/dnsmsg-parser",
  "lib/enrichment",
  "lib/fakedata",
  "lib/file-source",
  "lib/k8s-e2e-tests",
  "lib/k8s-test-framework",
  "lib/loki-logproto",
  "lib/lookup",
  "lib/portpicker",
  "lib/prometheus-parser",
  "lib/opentelemetry-proto",
  "lib/tracing-limit",
  "lib/value",
  "lib/vector-api-client",
  "lib/vector-buffers",
  "lib/vector-common",
  "lib/vector-config",
  "lib/vector-config-common",
  "lib/vector-config-macros",
  "lib/vector-core",
  "lib/vector-vrl-functions",
  "lib/vrl/cli",
  "lib/vrl/compiler",
  "lib/vrl/core",
  "lib/vrl/diagnostic",
  "lib/vrl/parser",
  "lib/vrl/stdlib",
  "lib/vrl/tests",
  "lib/vrl/proptests",
  "lib/vrl/vrl",
  "lib/vrl/web-playground"
]

[dependencies]
# Internal libs
codecs = { path = "lib/codecs", default-features = false }
dnsmsg-parser = { path = "lib/dnsmsg-parser", optional = true }
enrichment = { path = "lib/enrichment" }
fakedata = { path = "lib/fakedata", optional = true }
file-source = { path = "lib/file-source", optional = true }
lookup = { path = "lib/lookup" }
portpicker = { path = "lib/portpicker" }
prometheus-parser = { path = "lib/prometheus-parser", optional = true }
opentelemetry-proto = { path = "lib/opentelemetry-proto", optional = true }
tracing-limit = { path = "lib/tracing-limit" }
value = { path = "lib/value" }
vector-api-client = { path = "lib/vector-api-client", optional = true }
vector-buffers = { path = "lib/vector-buffers", default-features = false }
vector-common = { path = "lib/vector-common" }
vector-config = { path = "lib/vector-config" }
vector-config-common = { path = "lib/vector-config-common" }
vector-config-macros = { path = "lib/vector-config-macros" }
vector-core = { path = "lib/vector-core", default-features = false, features = ["vrl"] }
vector-vrl-functions = { path = "lib/vector-vrl-functions" }
vrl-cli = { path = "lib/vrl/cli", optional = true }
loki-logproto = { path = "lib/loki-logproto", optional = true }

# Tokio / Futures
async-stream = { version = "0.3.3", default-features = false }
async-trait = { version = "0.1.57", default-features = false }
futures = { version = "0.3.24", default-features = false, features = ["compat", "io-compat"], package = "futures" }
tokio = { version = "1.21.2", default-features = false, features = ["full"] }
tokio-openssl = { version = "0.6.3", default-features = false }
tokio-stream = { version = "0.1.10", default-features = false, features = ["net", "sync", "time"] }
tokio-util = { version = "0.7", default-features = false, features = ["io", "time"] }
console-subscriber = { version = "0.1.8", default-features = false, optional = true }

# Tracing
tracing = { version = "0.1.34", default-features = false }
tracing-core = { version = "0.1.26", default-features = false }
tracing-futures = { version = "0.2.5", default-features = false, features = ["futures-03"] }
tracing-subscriber = { version = "0.3.16", default-features = false, features = ["ansi", "env-filter", "fmt", "json", "registry", "tracing-log"] }
tracing-tower = { git = "https://github.com/tokio-rs/tracing", default-features = false, rev = "e0642d949891546a3bb7e47080365ee7274f05cd" }

# Metrics
metrics = "0.20.1"
metrics-tracing-context = { version = "0.12.0", default-features = false }

# AWS - Official SDK
aws-sdk-s3 = { version = "0.19.0", default-features = false, features = ["rustls"], optional = true }
aws-sdk-sqs = { version = "0.19.0", default-features = false, features = ["rustls"], optional = true }
aws-sdk-cloudwatch = { version = "0.19.0", default-features = false, features = ["rustls"], optional = true }
aws-sdk-cloudwatchlogs = { version = "0.19.0", default-features = false, features = ["rustls"], optional = true }
aws-sdk-elasticsearch = {version = "0.19.0", default-features = false, features = ["rustls"], optional = true }
aws-sdk-firehose = { version = "0.19.0", default-features = false, features = ["rustls"], optional = true }
aws-sdk-kinesis = { version = "0.19.0", default-features = false, features = ["rustls"], optional = true }
aws-types = { version = "0.49.0", default-features = false, features = ["hardcoded-credentials"], optional = true }
aws-sigv4 = { version = "0.49.0", default-features = false, features = ["sign-http"], optional = true }
aws-config = { version = "0.49.0", default-features = false, features = ["rustls"], optional = true }
aws-smithy-async = { version = "0.49.0", default-features = false, optional = true }
aws-smithy-client = { version = "0.49.0", default-features = false, features = ["client-hyper"], optional = true}
aws-smithy-http = { version = "0.49.0", default-features = false, features = ["event-stream"], optional = true }
aws-smithy-http-tower = { version = "0.49.0", default-features = false, optional = true }
aws-smithy-types = { version = "0.49.0", default-features = false, optional = true }

# Azure
azure_core = { git = "https://github.com/Azure/azure-sdk-for-rust.git", rev = "b4544d4920fa3064eb921340054cd9cc130b7664", default-features = false, features = ["enable_reqwest"], optional = true }
azure_identity = { git = "https://github.com/Azure/azure-sdk-for-rust.git", rev = "b4544d4920fa3064eb921340054cd9cc130b7664", default-features = false, features = ["enable_reqwest"], optional = true }
azure_storage = { git = "https://github.com/Azure/azure-sdk-for-rust.git", rev = "b4544d4920fa3064eb921340054cd9cc130b7664", default-features = false, optional = true }
azure_storage_blobs = { git = "https://github.com/Azure/azure-sdk-for-rust.git", rev = "b4544d4920fa3064eb921340054cd9cc130b7664", default-features = false, optional = true }

# Tower
tower = { version = "0.4.13", default-features = false, features = ["buffer", "limit", "retry", "timeout", "util", "balance", "discover"] }
# Serde
serde = { version = "1.0.145", default-features = false, features = ["derive"] }
serde-toml-merge = { version = "0.3.0", default-features = false }
serde_bytes = { version = "0.11.7", default-features = false, features = ["std"], optional = true }
serde_json = { version = "1.0.86", default-features = false, features = ["raw_value"] }
serde_with = { version = "2.0.1", default-features = false, features = ["macros", "std"], optional = true }
serde_yaml = { version = "0.9.13", default-features = false }

# Messagepack
rmp-serde = { version = "1.1.1", default-features = false, optional = true }
rmpv = { version = "1.0.0", default-features = false, features = ["with-serde"], optional = true }

# Prost
prost = { version = "0.11.0", default-features = false, features = ["std"] }
prost-types = { version = "0.11.0", default-features = false, optional = true }

# GCP
goauth = { version = "0.13.1", optional = true }
smpl_jwt = { version = "0.7.1", default-features = false, optional = true }

# AMQP
lapin = { version = "2.1.1", default-features = false, optional = true }

# API
async-graphql = { version = "4.0.15", default-features = false, optional = true, features = ["chrono"] }
async-graphql-warp = { version = "4.0.15", default-features = false, optional = true }
itertools = { version = "0.10.5", default-features = false, optional = true }

# API client
crossterm = { version = "0.25.0", default-features = false, features = ["event-stream"], optional = true }
num-format = { version = "0.4.0", default-features = false, features = ["with-num-bigint"], optional = true }
number_prefix = { version = "0.4.0", default-features = false, features = ["std"], optional = true }
tui = { version = "0.19.0", optional = true, default-features = false, features = ["crossterm"] }

# Datadog Pipelines
datadog-filter = { path = "lib/datadog/filter" }
datadog-search-syntax = { path = "lib/datadog/search-syntax" }
hex = { version = "0.4.3", default-features = false, optional = true }
sha2 = { version = "0.10.6", default-features = false, optional = true }

# VRL Lang
vrl = { path = "lib/vrl/vrl" }
vrl-stdlib = { path = "lib/vrl/stdlib" }

# External libs
arc-swap = { version = "1.5", default-features = false, optional = true }
async-compression = { version = "0.3.12", default-features = false, features = ["tokio", "gzip", "zstd"], optional = true }
avro-rs = { version = "0.13.0", default-features = false, optional = true }
axum = { version = "0.5.16", default-features = false }
base64 = { version = "0.13.0", default-features = false, optional = true }
bloom = { version = "0.3.2", default-features = false, optional = true }
bollard = { version = "0.13.0", default-features = false, features = ["ssl", "chrono"] }
bytes = { version = "1.2.1", default-features = false, features = ["serde"] }
bytesize = { version = "1.1.0", default-features = false }
chrono = { version = "0.4.22", default-features = false, features = ["serde"] }
cidr-utils = { version = "0.5.7", default-features = false }
clap = { version = "4.0.12", default-features = false, features = ["derive", "error-context", "env", "help", "std", "string", "usage", "wrap_help"] }
colored = { version = "2.0.0", default-features = false }
csv = { version = "1.1", default-features = false }
derivative = { version = "2.2.0", default-features = false }
dirs-next = { version = "2.0.0", default-features = false, optional = true }
dyn-clone = { version = "1.0.9", default-features = false }
encoding_rs = { version = "0.8.31", default-features = false, features = ["serde"] }
enum_dispatch = { version = "0.3.8", default-features = false }
exitcode = { version = "1.1.2", default-features = false }
flate2 = { version = "1.0.24", default-features = false, features = ["default"] }
futures-util = { version = "0.3.21", default-features = false }
glob = { version = "0.3.0", default-features = false }
governor = { version = "0.5.0", default-features = false, features = ["dashmap", "jitter", "std"], optional = true }
grok = { version = "2.0.0", default-features = false, optional = true }
h2 = { version = "0.3.13", default-features = false, optional = true }
hash_hasher = { version = "2.0.0", default-features = false }
headers = { version = "0.3.8", default-features = false }
hostname = { version = "0.3.1", default-features = false }
http = { version = "0.2.8", default-features = false }
http-body = { version = "0.4.5", default-features = false }
hyper = { version = "0.14.20", default-features = false, features = ["client", "runtime", "http1", "http2", "server", "stream"] }
hyper-openssl = { version = "0.9.2", default-features = false }
hyper-proxy = { version = "0.9.1", default-features = false, features = ["openssl-tls"] }
indexmap = { version = "~1.9.1", default-features = false, features = ["serde"] }
infer = { version = "0.9.0", default-features = false, optional = true}
indoc = { version = "1.0.7", default-features = false }
inventory = { version = "0.3.2", default-features = false }
k8s-openapi = { version = "0.16.0", default-features = false, features = ["api", "v1_19"], optional = true }
kube = { version = "0.75.0", default-features = false, features = ["client", "native-tls", "runtime"], optional = true }
listenfd = { version = "1.0.0", default-features = false, optional = true }
logfmt = { version = "0.0.2", default-features = false, optional = true }
lru = { version = "0.8.1", default-features = false, optional = true }
maxminddb = { version = "0.23.0", default-features = false, optional = true }
md-5 = { version = "0.10", default-features = false, optional = true }
mongodb = { version = "2.3.1", default-features = false, features = ["tokio-runtime"], optional = true }
nats = { version = "0.23.0", default-features = false, optional = true }
nkeys = { version = "0.2.0", default-features = false, optional = true }
nom = { version = "7.1.1", default-features = false, optional = true }
notify = { version = "5.0.0", default-features = false, features = ["macos_fsevent"] }
once_cell = { version = "1.15", default-features = false }
openssl = { version = "0.10.42", default-features = false, features = ["vendored"] }
openssl-probe = { version = "0.1.5", default-features = false }
openssl-src = { version = "111", default-features = false }
ordered-float = { version = "3.2.0", default-features = false }
percent-encoding = { version = "2.2.0", default-features = false }
pin-project = { version = "1.0.12", default-features = false }
postgres-openssl = { version = "0.5.0", default-features = false, features = ["runtime"], optional = true }
pulsar = { version = "4.1.3", default-features = false, features = ["tokio-runtime", "auth-oauth2"], optional = true }
rand = { version = "0.8.5", default-features = false, features = ["small_rng"] }
rand_distr = { version = "0.4.3", default-features = false }
rdkafka = { git = "https://github.com/fede1024/rust-rdkafka", tag = "v0.29.0", default-features = false, features = ["tokio", "libz", "ssl", "zstd"], optional = true }
redis = { version = "0.21.6", default-features = false, features = ["connection-manager", "tokio-comp", "tokio-native-tls-comp"], optional = true }
regex = { version = "1.6.0", default-features = false, features = ["std", "perf"] }
roaring = { version = "0.10.1", default-features = false, optional = true }
seahash = { version = "4.1.0", default-features = false }
semver = { version = "1.0.14", default-features = false, features = ["serde", "std"], optional = true }
smallvec = { version = "1", default-features = false, features = ["union"] }
snafu = { version = "0.7.2", default-features = false, features = ["futures"] }
snap = { version = "1.0.5", default-features = false, optional = true }
socket2 = { version = "0.4.7", default-features = false }
stream-cancel = { version = "0.8.1", default-features = false }
strip-ansi-escapes = { version = "0.1.1", default-features = false }
syslog = { version = "6.0.1", default-features = false, optional = true }
tikv-jemallocator = { version = "0.5.0", default-features = false, optional = true }
tokio-postgres = { version = "0.7.7", default-features = false, features = ["runtime", "with-chrono-0_4"], optional = true }
tokio-tungstenite = {version = "0.17.2", default-features = false, features = ["connect"], optional = true}
toml = { version = "0.5.9", default-features = false }
tonic = { version = "0.8", optional = true, default-features = false, features = ["transport", "codegen", "prost", "tls", "tls-roots", "gzip"] }
trust-dns-proto = { version = "0.22.0", default-features = false, features = ["dnssec"], optional = true }
typetag = { version = "0.2.3", default-features = false }
url = { version = "2.3.1", default-features = false, features = ["serde"] }
uuid = { version = "1", default-features = false, features = ["serde", "v4"] }
warp = { version = "0.3.3", default-features = false }

# depending on fork for bumped nix dependency
# https://github.com/heim-rs/heim/pull/360
heim = { git = "https://github.com/vectordotdev/heim.git", branch = "update-nix", default-features = false, features = ["disk"] }

# make sure to update the external docs when the Lua version changes
mlua = { version = "0.8.3", default-features = false, features = ["lua54", "send", "vendored"], optional = true }

# enterprise related dependencies
jsonschema = { version = "0.16.0", default-features = false }

[target.'cfg(windows)'.dependencies]
windows-service = "0.5.0"

[target.'cfg(unix)'.dependencies]
atty = { version = "0.2.14", default-features = false }
nix = { version = "0.25.0", default-features = false, features = ["socket", "signal"] }

[build-dependencies]
prost-build = { version = "0.11.1", default-features = false, optional = true }
tonic-build = { version = "0.8", default-features = false, features = ["transport", "prost"], optional = true }

[dev-dependencies]
approx = "0.5.1"
assert_cmd = { version = "2.0.4", default-features = false }
azure_core = { git = "https://github.com/Azure/azure-sdk-for-rust.git", rev = "b4544d4920fa3064eb921340054cd9cc130b7664", default-features = false, features = ["enable_reqwest", "azurite_workaround"] }
azure_identity = { git = "https://github.com/Azure/azure-sdk-for-rust.git", rev = "b4544d4920fa3064eb921340054cd9cc130b7664", default-features = false, features = ["enable_reqwest"] }
azure_storage_blobs = { git = "https://github.com/Azure/azure-sdk-for-rust.git", rev = "b4544d4920fa3064eb921340054cd9cc130b7664", default-features = false, features = ["azurite_workaround"] }
azure_storage = { git = "https://github.com/Azure/azure-sdk-for-rust.git", rev = "b4544d4920fa3064eb921340054cd9cc130b7664", default-features = false, features = ["azurite_workaround"] }
base64 = "0.13.0"
criterion = { version = "0.4.0", features = ["html_reports", "async_tokio"] }
libc = "0.2.135"
pretty_assertions = "1.3.0"
proptest = "1.0"
quickcheck = "1.0.3"
reqwest = { version = "0.11", features = ["json"] }
tempfile = "3.3.0"
tokio-test = "0.4.2"
tokio = { version = "1.21.2", features = ["test-util"] }
tower-test = "0.4.0"
value = { path = "lib/value", features = ["test"] }
vector-core = { path = "lib/vector-core", default-features = false, features = ["vrl", "test"] }
<<<<<<< HEAD
wiremock = "0.5.14"
zstd = { version = "0.11.2", default-features = false }
=======
wiremock = "0.5.15"
zstd = { version = "0.10.2", default-features = false }
>>>>>>> e7291eb3

[patch.crates-io]
# A patch for lib/vector-core/buffers, addresses Issue 7514
leveldb-sys = { git = "https://github.com/vectordotdev/leveldb-sys.git", branch = "leveldb_mmap_limit" }
# Removes dependency on `time` v0.1
# https://github.com/chronotope/chrono/pull/578
chrono = { git = "https://github.com/vectordotdev/chrono.git", branch = "no-default-time-v0.4.22" }
# Adds `Status::is_reset` test, remove after the next version is released.
h2 = { git = "https://github.com/hyperium/h2.git", rev = "f6aa3be6719270cd7b4094ee1940751b5f4ec88e" }
# Enables OpenSSL ENGINE support during cross compilation to musl
# TODO remove this branch and instead use the openssl-src feature flag once it is available
#    (see https://github.com/vectordotdev/vector/issues/13695)
openssl-src = { git = "https://github.com/vectordotdev/openssl-src-rs.git", branch  = "enable_engine" }
# The upgrade for `tokio-util` >= 0.6.9 is blocked on https://github.com/vectordotdev/vector/issues/11257.
tokio-util = { git = "https://github.com/vectordotdev/tokio", version = "0.7", rev = "3aa231cf6f33f74ca29077163879f0de9a207ad8" }

[features]
# Default features for *-unknown-linux-gnu and *-apple-darwin
default = ["api", "api-client", "enrichment-tables", "sinks", "sources", "sources-dnstap", "transforms", "unix", "rdkafka?/gssapi-vendored", "vrl-cli", "enterprise"]
# Default features for *-unknown-linux-* which make use of `cmake` for dependencies
default-cmake = ["api", "api-client", "enrichment-tables", "rdkafka?/cmake_build", "sinks", "sources", "sources-dnstap", "transforms", "unix", "rdkafka?/gssapi-vendored", "vrl-cli", "enterprise"]
# Default features for *-pc-windows-msvc
# TODO: Enable SASL https://github.com/vectordotdev/vector/pull/3081#issuecomment-659298042
default-msvc = ["api", "api-client", "enrichment-tables", "rdkafka?/cmake_build", "sinks", "sources", "transforms", "vrl-cli", "enterprise"]
default-musl = ["api", "api-client", "enrichment-tables", "rdkafka?/cmake_build", "sinks", "sources", "sources-dnstap", "transforms", "unix", "rdkafka?/gssapi-vendored", "vrl-cli", "enterprise"]
default-no-api-client = ["api", "enrichment-tables", "sinks", "sources", "sources-dnstap", "transforms", "unix", "rdkafka?/gssapi-vendored", "vrl-cli", "enterprise"]
default-no-vrl-cli = ["api", "sinks", "sources", "sources-dnstap", "transforms", "unix", "rdkafka?/gssapi-vendored", "enterprise"]
tokio-console = ["dep:console-subscriber", "tokio/tracing"]

all-logs = ["sinks-logs", "sources-logs", "sources-dnstap", "transforms-logs"]
all-metrics = ["sinks-metrics", "sources-metrics", "transforms-metrics", "enterprise"]

# Target specific release features.
# The `make` tasks will select this according to the appropriate triple.
# Use this section to turn off or on specific features for specific triples.
target-aarch64-unknown-linux-gnu = ["api", "api-client", "enrichment-tables", "rdkafka?/cmake_build", "sinks", "sources", "sources-dnstap", "transforms", "unix", "vrl-cli", "enterprise"]
target-aarch64-unknown-linux-musl = ["api", "api-client", "enrichment-tables", "rdkafka?/cmake_build", "sinks", "sources", "sources-dnstap", "transforms", "unix", "vrl-cli", "enterprise"]
target-armv7-unknown-linux-gnueabihf = ["api", "api-client", "enrichment-tables", "rdkafka?/cmake_build", "sinks", "sources", "sources-dnstap", "transforms", "unix", "vrl-cli", "enterprise"]
target-armv7-unknown-linux-musleabihf = ["api", "api-client", "rdkafka?/cmake_build", "enrichment-tables", "sinks", "sources", "sources-dnstap", "transforms", "vrl-cli", "enterprise"]
target-x86_64-unknown-linux-gnu = ["api", "api-client", "rdkafka?/cmake_build", "enrichment-tables", "sinks", "sources", "sources-dnstap", "transforms", "unix", "rdkafka?/gssapi-vendored", "vrl-cli", "enterprise"]
target-x86_64-unknown-linux-musl = ["api", "api-client", "rdkafka?/cmake_build", "enrichment-tables", "sinks", "sources", "sources-dnstap", "transforms", "unix", "vrl-cli", "enterprise"]
# Does not currently build
target-powerpc64le-unknown-linux-gnu = ["api", "api-client", "enrichment-tables", "rdkafka?/cmake_build", "sinks", "sources", "sources-dnstap", "transforms", "unix", "vrl-cli", "enterprise"]
# Currently doesn't build due to lack of support for 64-bit atomics
target-powerpc-unknown-linux-gnu = ["api", "api-client", "enrichment-tables", "rdkafka?/cmake_build", "sinks", "sources", "sources-dnstap", "transforms", "unix", "vrl-cli", "enterprise"]

# Enables features that work only on systems providing `cfg(unix)`
unix = ["tikv-jemallocator"]

# Enables kubernetes dependencies and shared code. Kubernetes-related sources,
# transforms and sinks should depend on this feature.
kubernetes = ["dep:k8s-openapi", "dep:kube"]

docker = ["dep:dirs-next"]

# API
api = [
  "dep:async-graphql",
  "dep:async-graphql-warp",
  "dep:base64",
  "dep:itertools",
  "vector-core/api",
]

# API client
api-client = [
  "dep:crossterm",
  "dep:num-format",
  "dep:number_prefix",
  "dep:tui",
  "vector-core/api",
  "dep:vector-api-client",
]

aws-core = [
  "aws-config",
  "dep:aws-sigv4",
  "dep:aws-types",
  "dep:aws-smithy-async",
  "dep:aws-smithy-client",
  "dep:aws-smithy-http",
  "dep:aws-smithy-http-tower",
  "dep:aws-smithy-types"
]

# Anything that requires Protocol Buffers.
protobuf-build = ["dep:tonic-build", "dep:prost-build"]

gcp = ["dep:base64", "dep:goauth", "dep:smpl_jwt"]

# Enrichment Tables
enrichment-tables = ["enrichment-tables-geoip"]
enrichment-tables-geoip = ["dep:maxminddb"]

# Sources
sources = ["sources-logs", "sources-metrics"]
sources-logs = [
  "sources-amqp",
  "sources-aws_kinesis_firehose",
  "sources-aws_s3",
  "sources-aws_sqs",
  "sources-datadog_agent",
  "sources-demo_logs",
  "sources-docker_logs",
  "sources-exec",
  "sources-file",
  "sources-fluent",
  "sources-gcp_pubsub",
  "sources-heroku_logs",
  "sources-http",
  "sources-http_scrape",
  "sources-internal_logs",
  "sources-journald",
  "sources-kafka",
  "sources-kubernetes_logs",
  "sources-logstash",
  "sources-nats",
  "sources-opentelemetry",
  "sources-file-descriptor",
  "sources-redis",
  "sources-socket",
  "sources-splunk_hec",
  "sources-stdin",
  "sources-syslog",
  "sources-vector",
]
sources-metrics = [
  "sources-apache_metrics",
  "sources-aws_ecs_metrics",
  "sources-eventstoredb_metrics",
  "sources-host_metrics",
  "sources-internal_metrics",
  "sources-mongodb_metrics",
  "sources-nginx_metrics",
  "sources-postgresql_metrics",
  "sources-prometheus",
  "sources-statsd",
  "sources-vector",
]

sources-amqp = ["lapin"]
sources-apache_metrics = []
sources-aws_ecs_metrics = []
sources-aws_kinesis_firehose = ["dep:base64", "dep:infer"]
sources-aws_s3 = ["aws-core", "dep:aws-sdk-sqs", "dep:aws-sdk-s3", "dep:semver", "dep:async-compression", "sources-aws_sqs", "tokio-util/io"]
sources-aws_sqs = ["aws-core", "dep:aws-sdk-sqs"]
sources-datadog_agent = ["sources-utils-http-error", "protobuf-build"]
sources-demo_logs = ["dep:fakedata"]
sources-dnstap = ["dep:base64", "dep:trust-dns-proto", "dep:dnsmsg-parser", "protobuf-build"]
sources-docker_logs = ["docker"]
sources-eventstoredb_metrics = []
sources-exec = []
sources-file = ["dep:file-source"]
sources-file-descriptor = ["tokio-util/io"]
sources-fluent = ["dep:base64", "listenfd", "tokio-util/net", "dep:rmpv", "dep:rmp-serde", "dep:serde_bytes"]
sources-gcp_pubsub = ["gcp", "dep:h2", "dep:prost-types", "protobuf-build", "dep:tonic"]
sources-heroku_logs = ["sources-utils-http", "sources-utils-http-query", "sources-http"]
sources-host_metrics =  ["heim/cpu", "heim/host", "heim/memory", "heim/net"]
sources-http = ["sources-utils-http", "sources-utils-http-query"]
sources-http_scrape = ["sources-utils-http-scrape"]
sources-internal_logs = []
sources-internal_metrics = []
sources-journald = []
sources-kafka = ["dep:rdkafka"]
sources-kubernetes_logs = ["dep:file-source", "kubernetes", "transforms-reduce"]
sources-logstash = ["listenfd", "tokio-util/net"]
sources-mongodb_metrics = ["dep:mongodb"]
sources-nats = ["dep:nats", "dep:nkeys"]
sources-nginx_metrics = ["dep:nom"]
sources-opentelemetry = ["dep:hex", "dep:opentelemetry-proto", "dep:prost-types", "sources-http", "sources-utils-http", "sources-vector"]
sources-postgresql_metrics = ["dep:postgres-openssl", "dep:tokio-postgres"]
sources-prometheus = ["dep:prometheus-parser", "sinks-prometheus", "sources-utils-http-scrape"]
sources-redis= ["dep:redis"]
sources-socket = ["listenfd", "tokio-util/net", "sources-utils-udp", "sources-utils-unix"]
sources-splunk_hec = ["dep:roaring"]
sources-statsd = ["listenfd", "sources-utils-udp", "sources-utils-unix", "tokio-util/net"]
sources-stdin = ["tokio-util/io"]
sources-syslog = ["listenfd", "tokio-util/net", "sources-utils-udp", "sources-utils-unix", "codecs/syslog"]
sources-utils-http = ["dep:snap", "sources-utils-http-auth", "sources-utils-http-encoding", "sources-utils-http-error", "sources-utils-http-prelude"]
sources-utils-http-auth = ["sources-utils-http-error"]
sources-utils-http-encoding = ["dep:snap", "sources-utils-http-error"]
sources-utils-http-error = []
sources-utils-http-prelude = ["sources-utils-http", "sources-utils-http-auth", "sources-utils-http-encoding", "sources-utils-http-error"]
sources-utils-http-query = []
sources-utils-http-scrape = ["sources-utils-http", "sources-http"]
sources-utils-udp = []
sources-utils-unix = []
sources-vector = ["dep:tonic", "protobuf-build"]

# Transforms
transforms = ["transforms-logs", "transforms-metrics"]
transforms-logs = [
  "transforms-aws_ec2_metadata",
  "transforms-dedupe",
  "transforms-filter",
  "transforms-geoip",
  "transforms-lua",
  "transforms-metric_to_log",
  "transforms-pipelines",
  "transforms-reduce",
  "transforms-remap",
  "transforms-route",
  "transforms-sample",
  "transforms-throttle",
]
transforms-metrics = [
  "transforms-aggregate",
  "transforms-filter",
  "transforms-lua",
  "transforms-metric_to_log",
  "transforms-pipelines",
  "transforms-remap",
  "transforms-tag_cardinality_limit",
  "transforms-throttle",
]

transforms-aggregate = []
transforms-aws_ec2_metadata = ["dep:arc-swap"]
transforms-dedupe = ["dep:lru"]
transforms-filter = []
transforms-geoip = ["dep:maxminddb"]
transforms-lua = ["dep:mlua", "vector-core/lua"]
transforms-metric_to_log = []
transforms-pipelines = ["transforms-filter", "transforms-route"]
transforms-reduce = []
transforms-remap = []
transforms-route = []
transforms-sample = []
transforms-tag_cardinality_limit = ["dep:bloom"]
transforms-throttle = ["dep:governor"]

# Sinks
sinks = ["sinks-logs", "sinks-metrics"]
sinks-logs = [
  "sinks-amqp",
  "sinks-apex",
  "sinks-aws_cloudwatch_logs",
  "sinks-aws_kinesis_firehose",
  "sinks-aws_kinesis_streams",
  "sinks-aws_s3",
  "sinks-aws_sqs",
  "sinks-axiom",
  "sinks-azure_blob",
  "sinks-azure_monitor_logs",
  "sinks-blackhole",
  "sinks-chronicle",
  "sinks-clickhouse",
  "sinks-console",
  "sinks-datadog_archives",
  "sinks-datadog_events",
  "sinks-datadog_logs",
  "sinks-datadog_traces",
  "sinks-elasticsearch",
  "sinks-file",
  "sinks-gcp",
  "sinks-honeycomb",
  "sinks-http",
  "sinks-humio",
  "sinks-influxdb",
  "sinks-kafka",
  "sinks-logdna",
  "sinks-loki",
  "sinks-nats",
  "sinks-new_relic_logs",
  "sinks-new_relic",
  "sinks-papertrail",
  "sinks-pulsar",
  "sinks-redis",
  "sinks-sematext",
  "sinks-socket",
  "sinks-splunk_hec",
  "sinks-vector",
  "sinks-websocket",
]
sinks-metrics = [
  "sinks-aws_cloudwatch_metrics",
  "sinks-blackhole",
  "sinks-console",
  "sinks-datadog_metrics",
  "sinks-humio",
  "sinks-influxdb",
  "sinks-kafka",
  "sinks-prometheus",
  "sinks-sematext",
  "sinks-statsd",
  "sinks-vector",
  "sinks-splunk_hec"
]

sinks-amqp = ["lapin"]
sinks-apex = []
sinks-aws_cloudwatch_logs = ["aws-core", "dep:aws-sdk-cloudwatchlogs"]
sinks-aws_cloudwatch_metrics = ["aws-core", "dep:aws-sdk-cloudwatch"]
sinks-aws_kinesis_firehose = ["aws-core", "dep:aws-sdk-firehose"]
sinks-aws_kinesis_streams = ["aws-core", "dep:aws-sdk-kinesis"]
sinks-aws_s3 = ["dep:base64", "dep:md-5", "aws-core", "dep:aws-sdk-s3"]
sinks-aws_sqs = ["aws-core", "dep:aws-sdk-sqs"]
sinks-axiom = ["sinks-elasticsearch"]
sinks-azure_blob = ["dep:azure_core", "dep:azure_identity", "dep:azure_storage", "dep:azure_storage_blobs"]
sinks-azure_monitor_logs = []
sinks-blackhole = []
sinks-chronicle = []
sinks-clickhouse = []
sinks-console = []
sinks-datadog_archives = ["sinks-aws_s3", "sinks-azure_blob", "sinks-gcp"]
sinks-datadog_events = []
sinks-datadog_logs = []
sinks-datadog_metrics = ["protobuf-build"]
sinks-datadog_traces = ["protobuf-build", "dep:rmpv", "dep:rmp-serde", "dep:serde_bytes"]
sinks-elasticsearch = ["aws-core", "transforms-metric_to_log"]
sinks-file = ["dep:async-compression"]
sinks-gcp = ["dep:base64", "gcp"]
sinks-honeycomb = []
sinks-http = []
sinks-humio = ["sinks-splunk_hec", "transforms-metric_to_log"]
sinks-influxdb = []
sinks-kafka = ["dep:rdkafka"]
sinks-logdna = []
sinks-loki = ["loki-logproto"]
sinks-nats = ["dep:nats", "dep:nkeys"]
sinks-new_relic_logs = ["sinks-http"]
sinks-new_relic = []
sinks-papertrail = ["dep:syslog"]
sinks-prometheus = ["aws-core", "dep:base64", "dep:prometheus-parser", "dep:snap", "dep:serde_with"]
sinks-pulsar = ["dep:avro-rs", "dep:pulsar"]
sinks-redis = ["dep:redis"]
sinks-sematext = ["sinks-elasticsearch", "sinks-influxdb"]
sinks-socket = ["sinks-utils-udp"]
sinks-splunk_hec = []
sinks-statsd = ["sinks-utils-udp", "tokio-util/net"]
sinks-utils-udp = []
sinks-vector = ["sinks-utils-udp", "dep:tonic", "protobuf-build"]
sinks-websocket = ["dep:tokio-tungstenite"]

# Datadog integration
enterprise = [
  "dep:hex",
  "dep:sha2",
  "sinks-datadog_logs",
  "sinks-datadog_metrics",
  "sources-host_metrics",
  "sources-internal_logs",
  "sources-internal_metrics",
  "transforms-remap",
  "transforms-filter",
]

# Identifies that the build is a nightly build
nightly = []

# Testing-related features
all-integration-tests = [
  "amqp-integration-tests",
  "apex-integration-tests",
  "aws-integration-tests",
  "axiom-integration-tests",
  "azure-integration-tests",
  "chronicle-integration-tests",
  "clickhouse-integration-tests",
  "datadog-agent-integration-tests",
  "datadog-logs-integration-tests",
  "datadog-metrics-integration-tests",
  "datadog-traces-integration-tests",
  "docker-logs-integration-tests",
  "es-integration-tests",
  "eventstoredb_metrics-integration-tests",
  "fluent-integration-tests",
  "gcp-cloud-storage-integration-tests",
  "gcp-integration-tests",
  "gcp-pubsub-integration-tests",
  "http-scrape-integration-tests",
  "humio-integration-tests",
  "influxdb-integration-tests",
  "kafka-integration-tests",
  "logstash-integration-tests",
  "loki-integration-tests",
  "mongodb_metrics-integration-tests",
  "nats-integration-tests",
  "nginx-integration-tests",
  "opentelemetry-integration-tests",
  "postgresql_metrics-integration-tests",
  "prometheus-integration-tests",
  "pulsar-integration-tests",
  "redis-integration-tests",
  "splunk-integration-tests",
  "dnstap-integration-tests",
]

amqp-integration-tests = ["sources-amqp", "sinks-amqp"]

aws-integration-tests = [
  "aws-cloudwatch-logs-integration-tests",
  "aws-cloudwatch-metrics-integration-tests",
  "aws-ec2-metadata-integration-tests",
  "aws-ecs-metrics-integration-tests",
  "aws-kinesis-firehose-integration-tests",
  "aws-kinesis-streams-integration-tests",
  "aws-s3-integration-tests",
  "aws-sqs-integration-tests",
]

azure-integration-tests = [
  "azure-blob-integration-tests"
]

apex-integration-tests = ["sinks-apex"]
aws-cloudwatch-logs-integration-tests = ["sinks-aws_cloudwatch_logs"]
aws-cloudwatch-metrics-integration-tests = ["sinks-aws_cloudwatch_metrics"]
aws-ec2-metadata-integration-tests = ["transforms-aws_ec2_metadata"]
aws-ecs-metrics-integration-tests = ["sources-aws_ecs_metrics"]
aws-kinesis-firehose-integration-tests = ["sinks-aws_kinesis_firehose", "dep:aws-sdk-elasticsearch", "sinks-elasticsearch"]
aws-kinesis-streams-integration-tests = ["sinks-aws_kinesis_streams"]
aws-s3-integration-tests = ["sinks-aws_s3", "sources-aws_s3"]
aws-sqs-integration-tests = ["sinks-aws_sqs", "sources-aws_sqs"]
axiom-integration-tests = ["sinks-axiom"]
azure-blob-integration-tests = ["sinks-azure_blob"]
chronicle-integration-tests = ["sinks-gcp"]
clickhouse-integration-tests = ["sinks-clickhouse"]
datadog-agent-integration-tests = ["sources-datadog_agent"]
datadog-logs-integration-tests = ["sinks-datadog_logs"]
datadog-metrics-integration-tests = ["sinks-datadog_metrics"]
datadog-traces-integration-tests = ["sinks-datadog_traces"]
docker-logs-integration-tests = ["sources-docker_logs", "unix"]
es-integration-tests = ["sinks-elasticsearch"]
eventstoredb_metrics-integration-tests = ["sources-eventstoredb_metrics"]
fluent-integration-tests = ["docker", "sources-fluent"]
gcp-cloud-storage-integration-tests = ["sinks-gcp"]
gcp-integration-tests = ["sinks-gcp"]
gcp-pubsub-integration-tests = ["sinks-gcp", "sources-gcp_pubsub"]
humio-integration-tests = ["sinks-humio"]
http-scrape-integration-tests = ["sources-http_scrape"]
influxdb-integration-tests = ["sinks-influxdb"]
kafka-integration-tests = ["sinks-kafka", "sources-kafka"]
logstash-integration-tests = ["docker", "sources-logstash"]
loki-integration-tests = ["sinks-loki"]
mongodb_metrics-integration-tests = ["sources-mongodb_metrics"]
nats-integration-tests = ["sinks-nats", "sources-nats"]
nginx-integration-tests = ["sources-nginx_metrics"]
opentelemetry-integration-tests = ["sources-opentelemetry"]
postgresql_metrics-integration-tests = ["sources-postgresql_metrics"]
prometheus-integration-tests = ["sinks-prometheus", "sources-prometheus", "sinks-influxdb"]
pulsar-integration-tests = ["sinks-pulsar"]
redis-integration-tests = ["sinks-redis", "sources-redis"]
splunk-integration-tests = ["sinks-splunk_hec"]
dnstap-integration-tests = ["sources-dnstap"]
disable-resolv-conf = []
shutdown-tests = ["api", "sinks-blackhole", "sinks-console", "sinks-prometheus", "sources", "transforms-lua", "transforms-remap", "unix"]
cli-tests = ["sinks-blackhole", "sinks-socket", "sources-demo_logs", "sources-file"]
vector-api-tests = [
  "sources-demo_logs",
  "transforms-remap",
  "sinks-blackhole"
]
vector-unit-test-tests = [
  "sources-demo_logs",
  "transforms-remap",
  "transforms-route",
  "transforms-filter",
  "transforms-reduce",
  "sinks-console"
]
enterprise-tests = [
  "enterprise",
  "sources-demo_logs",
  "sinks-blackhole",
  "sinks-loki",
  "api",
]

# Grouping together features for benchmarks. We exclude the API client due to it causing the build process to run out
# of memory when those additional dependencies are built in CI.
benches = [
  "sinks-file",
  "sinks-http",
  "sinks-socket",
  "sources-file",
  "sources-socket",
  "sources-syslog",
  "transforms-lua",
  "transforms-sample",
]
dnstap-benches = ["sources-dnstap"]
language-benches = ["sinks-socket", "sources-socket", "transforms-lua", "transforms-remap"]
# Separate benching process for metrics due to the nature of the bootstrap procedures.
statistic-benches = []
remap-benches = ["transforms-remap"]
transform-benches = ["transforms-filter", "transforms-dedupe", "transforms-reduce", "transforms-route"]
codecs-benches = []
loki-benches = ["sinks-loki"]
enrichment-tables-benches = ["enrichment-tables-geoip"]

[[bench]]
name = "default"
harness = false
required-features = ["benches"]

[[bench]]
name = "dnstap"
path = "benches/dnstap/mod.rs"
harness = false
required-features = ["dnstap-benches"]

[[bench]]
name = "remap"
harness = false
required-features = ["remap-benches"]

[[bench]]
name = "enrichment_tables"
harness = false
required-features = ["enrichment-tables-benches"]

[[bench]]
name = "languages"
harness = false
required-features = ["language-benches"]

[[bench]]
name = "loki"
harness = false
required-features = ["loki-benches"]

[[bench]]
name = "distribution_statistic"
harness = false
required-features = ["statistic-benches"]

[[bench]]
name = "transform"
path = "benches/transform/main.rs"
harness = false
test = false
required-features = ["transform-benches"]

[[bench]]
name = "codecs"
path = "benches/codecs/main.rs"
harness = false
required-features = ["codecs-benches"]<|MERGE_RESOLUTION|>--- conflicted
+++ resolved
@@ -352,13 +352,8 @@
 tower-test = "0.4.0"
 value = { path = "lib/value", features = ["test"] }
 vector-core = { path = "lib/vector-core", default-features = false, features = ["vrl", "test"] }
-<<<<<<< HEAD
-wiremock = "0.5.14"
+wiremock = "0.5.15"
 zstd = { version = "0.11.2", default-features = false }
-=======
-wiremock = "0.5.15"
-zstd = { version = "0.10.2", default-features = false }
->>>>>>> e7291eb3
 
 [patch.crates-io]
 # A patch for lib/vector-core/buffers, addresses Issue 7514
