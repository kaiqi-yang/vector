[package]
name = "vector"
version = "0.24.0"
authors = ["Vector Contributors <vector@datadoghq.com>"]
edition = "2021"
description = "A lightweight and ultra-fast tool for building observability pipelines"
homepage = "https://vector.dev"
license = "MPL-2.0"
readme = "README.md"
publish = false
default-run = "vector"
autobenches = false # our benchmarks are not runnable on their own either way
rust-version = "1.62.0"

[[bin]]
name = "graphql-schema"
path = "src/api/schema/gen.rs"
required-features = ["default-no-api-client"]

[[bin]]
name = "secret-backend-example"
path = "src/config/loading/secret_backend_example.rs"

[profile.dev]
split-debuginfo = "unpacked" # Faster debug builds on macOS

# CI-based builds use full release optimization.  See scripts/environment/release-flags.sh.
# This results in roughly a 5% reduction in performance when compiling locally vs when
# compiled via the CI pipeline.
[profile.release]
debug = false # Do not include debug symbols in the executable.

[profile.bench]
debug = true

[package.metadata.deb]
name = "vector"
section = "admin"
maintainer-scripts = "distribution/debian/scripts/"
conf-files = ["/etc/vector/vector.toml", "/etc/default/vector"]
assets = [
  ["target/release/vector", "/usr/bin/", "755"],
  ["config/vector.toml", "/etc/vector/vector.toml", "644"],
  ["config/examples/*", "/etc/vector/examples/", "644"],
  ["distribution/systemd/vector.service", "/lib/systemd/system/vector.service", "644"],
  ["distribution/systemd/vector.default", "/etc/default/vector", "600"]
]
license-file = ["target/debian-license.txt"]
extended-description-file = "target/debian-extended-description.txt"

[package.metadata.deb.systemd-units]
unit-scripts = "distribution/systemd/"
enable = false
start = false

# libc requirements are defined by `cross`
# https://github.com/rust-embedded/cross#supported-targets
# Though, it seems like aarch64 libc is actually 2.18 and not 2.19
[package.metadata.deb.variants.armv7-unknown-linux-gnueabihf]
depends = "libc6 (>= 2.15)"

[package.metadata.deb.variants.x86_64-unknown-linux-gnu]
depends = "libc6 (>= 2.15)"

[package.metadata.deb.variants.x86_64-unknown-linux-musl]
depends = ""

[package.metadata.deb.variants.aarch64-unknown-linux-gnu]
depends = "libc6 (>= 2.18)"

[package.metadata.deb.variants.aarch64-unknown-linux-musl]
depends = ""

[workspace]
members = [
  ".",
  "lib/codecs",
  "lib/enrichment",
  "lib/vector-buffers",
  "lib/vector-common",
  "lib/vector-config",
  "lib/vector-config-common",
  "lib/vector-config-macros",
  "lib/vector-core",
  "lib/dnsmsg-parser",
  "lib/fakedata",
  "lib/file-source",
  "lib/k8s-e2e-tests",
  "lib/k8s-test-framework",
  "lib/lookup",
  "lib/portpicker",
  "lib/prometheus-parser",
  "lib/tracing-limit",
  "lib/vector-api-client",
  "lib/value",
  "lib/vrl/cli",
  "lib/vrl/compiler",
  "lib/vrl/core",
  "lib/vrl/diagnostic",
  "lib/vrl/parser",
  "lib/vrl/stdlib",
  "lib/vrl/tests",
  "lib/vrl/proptests",
  "lib/vrl/vrl",
  "lib/vector-vrl-functions",
  "lib/datadog/grok",
  "lib/datadog/search-syntax",
  "lib/datadog/filter",
]

[dependencies]
# Internal libs
codecs = { path = "lib/codecs", default-features = false }
dnsmsg-parser = { path = "lib/dnsmsg-parser", optional = true }
enrichment = { path = "lib/enrichment" }
fakedata = { path = "lib/fakedata", optional = true }
file-source = { path = "lib/file-source", optional = true }
lookup = { path = "lib/lookup" }
portpicker = { path = "lib/portpicker" }
prometheus-parser = { path = "lib/prometheus-parser", optional = true }
tracing-limit = { path = "lib/tracing-limit" }
value = { path = "lib/value" }
vector_buffers = { path = "lib/vector-buffers", default-features = false }
vector_common = { path = "lib/vector-common" }
vector_config = { path = "lib/vector-config" }
vector_config_common = { path = "lib/vector-config-common" }
vector_config_macros = { path = "lib/vector-config-macros" }
vector_core = { path = "lib/vector-core", default-features = false, features = ["vrl"] }
vector-api-client = { path = "lib/vector-api-client", optional = true }
vector-vrl-functions = { path = "lib/vector-vrl-functions" }
vrl-cli = { path = "lib/vrl/cli", optional = true }

# Tokio / Futures
async-stream = { version = "0.3.3", default-features = false }
async-trait = { version = "0.1.56", default-features = false }
futures = { version = "0.3.21", default-features = false, features = ["compat", "io-compat"], package = "futures" }
tokio = { version = "1.20.1", default-features = false, features = ["full"] }
tokio-openssl = { version = "0.6.3", default-features = false }
tokio-stream = { version = "0.1.9", default-features = false, features = ["net", "sync", "time"] }
tokio-util = { version = "0.7", default-features = false, features = ["io", "time"] }
console-subscriber = { version = "0.1.6", default-features = false, optional = true }

# Tracing
tracing = { version = "0.1.34", default-features = false }
tracing-core = { version = "0.1.26", default-features = false }
tracing-futures = { version = "0.2.5", default-features = false, features = ["futures-03"] }
tracing-subscriber = { version = "0.3.15", default-features = false, features = ["ansi", "env-filter", "fmt", "json", "registry", "tracing-log"] }
tracing-tower = { git = "https://github.com/tokio-rs/tracing", default-features = false, rev = "e0642d949891546a3bb7e47080365ee7274f05cd" }

# Metrics
metrics = "0.20.1"
metrics-tracing-context = { version = "0.12.0", default-features = false }

# AWS - Official SDK
aws-sdk-s3 = { version = "0.16.0", default-features = false, features = ["rustls"], optional = true }
aws-sdk-sqs = { version = "0.16.0", default-features = false, features = ["rustls"], optional = true }
aws-sdk-cloudwatch = { version = "0.16.0", default-features = false, features = ["rustls"], optional = true }
aws-sdk-cloudwatchlogs = { version = "0.16.0", default-features = false, features = ["rustls"], optional = true }
aws-sdk-elasticsearch = {version = "0.16.0", default-features = false, features = ["rustls"], optional = true }
aws-sdk-firehose = { version = "0.16.0", default-features = false, features = ["rustls"], optional = true }
aws-sdk-kinesis = { version = "0.16.0", default-features = false, features = ["rustls"], optional = true }
aws-types = { version = "0.46.0", default-features = false, features = ["hardcoded-credentials"], optional = true }
aws-sigv4 = { version = "0.46.0", default-features = false, optional = true }
aws-config = { version = "0.46.0", default-features = false, features = ["rustls"], optional = true }
aws-smithy-async = { version = "0.46.0", default-features = false, optional = true }
aws-smithy-client = { version = "0.46.0", default-features = false, features = ["client-hyper"], optional = true}
aws-smithy-http = { version = "0.46.0", default-features = false, features = ["event-stream"], optional = true }
aws-smithy-http-tower = { version = "0.46.0", default-features = false, optional = true }
aws-smithy-types = { version = "0.46.0", default-features = false, optional = true }

# Azure
azure_core = { git = "https://github.com/Azure/azure-sdk-for-rust.git", rev = "b7171eb40909f7f2805f4622e076f8a6dbbe2d98", default-features = false, features = ["enable_reqwest"], optional = true }
azure_identity = { git = "https://github.com/Azure/azure-sdk-for-rust.git", rev = "b7171eb40909f7f2805f4622e076f8a6dbbe2d98", default-features = false, features = ["enable_reqwest"], optional = true }
azure_storage = { git = "https://github.com/Azure/azure-sdk-for-rust.git", rev = "b7171eb40909f7f2805f4622e076f8a6dbbe2d98", default-features = false, optional = true }
azure_storage_blobs = { git = "https://github.com/Azure/azure-sdk-for-rust.git", rev = "b7171eb40909f7f2805f4622e076f8a6dbbe2d98", default-features = false, optional = true }

# Tower
tower = { version = "0.4.13", default-features = false, features = ["buffer", "limit", "retry", "timeout", "util"] }
# Serde
serde = { version = "1.0.140", default-features = false, features = ["derive"] }
serde-toml-merge = { version = "0.3.0", default-features = false }
serde_bytes = { version = "0.11.6", default-features = false, features = ["std"], optional = true }
serde_json = { version = "1.0.82", default-features = false, features = ["raw_value"] }
serde_with = { version = "2.0.0", default-features = false, features = ["macros", "std"], optional = true }
serde_yaml = { version = "0.8.26", default-features = false }

# Messagepack
rmp-serde = { version = "1.1.0", default-features = false, optional = true }
rmpv = { version = "1.0.0", default-features = false, features = ["with-serde"], optional = true }

# Prost
prost = { version = "0.10.4", default-features = false, features = ["std"] }
prost-types = { version = "0.10.1", default-features = false, optional = true }

# GCP
goauth = { version = "0.13.1", optional = true }
smpl_jwt = { version = "0.7.1", default-features = false, optional = true }

# API
async-graphql = { version = "4.0.5", default-features = false, optional = true, features = ["chrono"] }
async-graphql-warp = { version = "4.0.5", default-features = false, optional = true }
itertools = { version = "0.10.3", default-features = false, optional = true }

# API client
crossterm = { version = "0.24.0", default-features = false, features = ["event-stream"], optional = true }
num-format = { version = "0.4.0", default-features = false, features = ["with-num-bigint"], optional = true }
number_prefix = { version = "0.4.0", default-features = false, features = ["std"], optional = true }
tui = { version = "0.18.0", optional = true, default-features = false, features = ["crossterm"] }

# Datadog Pipelines
datadog-filter = { path = "lib/datadog/filter" }
datadog-search-syntax = { path = "lib/datadog/search-syntax" }
hex = { version = "0.4.3", default-features = false, optional = true }
sha2 = { version = "0.10.2", default-features = false, optional = true }

# VRL Lang
vrl = { path = "lib/vrl/vrl" }
vrl-stdlib = { path = "lib/vrl/stdlib" }

# External libs
arc-swap = { version = "1.5", default-features = false, optional = true }
async-compression = { version = "0.3.12", default-features = false, features = ["tokio", "gzip", "zstd"], optional = true }
avro-rs = { version = "0.13.0", default-features = false, optional = true }
axum = { version = "0.5.14", default-features = false }
base64 = { version = "0.13.0", default-features = false, optional = true }
bloom = { version = "0.3.2", default-features = false, optional = true }
bollard = { version = "0.13.0", default-features = false, features = ["ssl"] }
bytes = { version = "1.2.0", default-features = false, features = ["serde"] }
bytesize = { version = "1.1.0", default-features = false }
chrono = { version = "0.4.19", default-features = false, features = ["serde"] }
cidr-utils = { version = "0.5.7", default-features = false }
clap = { version = "3.2.15", default-features = false, features = ["derive", "env", "std"] }
colored = { version = "2.0.0", default-features = false }
csv = { version = "1.1", default-features = false, optional = true }
derivative = { version = "2.2.0", default-features = false }
dirs-next = { version = "2.0.0", default-features = false, optional = true }
dyn-clone = { version = "1.0.8", default-features = false }
encoding_rs = { version = "0.8.31", default-features = false, features = ["serde"] }
exitcode = { version = "1.1.2", default-features = false }
flate2 = { version = "1.0.24", default-features = false, features = ["default"] }
futures-util = { version = "0.3.21", default-features = false }
glob = { version = "0.3.0", default-features = false }
governor = { version = "0.4.1", default-features = false, features = ["dashmap", "jitter", "std"], optional = true }
grok = { version = "2.0.0", default-features = false, optional = true }
h2 = { version = "0.3.13", default-features = false, optional = true }
hash_hasher = { version = "2.0.0", default-features = false, optional  = true }
headers = { version = "0.3.6", default-features = false }
hostname = { version = "0.3.1", default-features = false }
http = { version = "0.2.8", default-features = false }
http-body = { version = "0.4.5", default-features = false }
hyper = { version = "0.14.20", default-features = false, features = ["client", "runtime", "http1", "http2", "server", "stream"] }
hyper-openssl = { version = "0.9.2", default-features = false }
hyper-proxy = { version = "0.9.1", default-features = false, features = ["openssl-tls"] }
indexmap = { version = "~1.9.1", default-features = false, features = ["serde"] }
infer = { version = "0.9.0", default-features = false, optional = true}
indoc = { version = "1.0.6", default-features = false }
inventory = { version = "0.3.0", default-features = false }
k8s-openapi = { version = "0.15.0", default-features = false, features = ["api", "v1_19"], optional = true }
kube = { version = "0.73.1", default-features = false, features = ["client", "native-tls", "runtime"], optional = true }
listenfd = { version = "1.0.0", default-features = false, optional = true }
logfmt = { version = "0.0.2", default-features = false, optional = true }
lru = { version = "0.7.8", default-features = false, optional = true }
maxminddb = { version = "0.23.0", default-features = false, optional = true }
md-5 = { version = "0.10", default-features = false, optional = true }
mongodb = { version = "2.3.0", default-features = false, features = ["tokio-runtime"], optional = true }
nats = { version = "0.22.0", default-features = false, optional = true }
nkeys = { version = "0.2.0", default-features = false, optional = true }
nom = { version = "7.1.1", default-features = false, optional = true }
notify = { version = "4.0.17", default-features = false }
once_cell = { version = "1.13", default-features = false }
openssl = { version = "0.10.41", default-features = false, features = ["vendored"] }
openssl-probe = { version = "0.1.5", default-features = false }
openssl-src = { version = "111", default-features = false }
ordered-float = { version = "3.0.0", default-features = false }
percent-encoding = { version = "2.1.0", default-features = false }
pin-project = { version = "1.0.11", default-features = false }
postgres-openssl = { version = "0.5.0", default-features = false, features = ["runtime"], optional = true }
pulsar = { version = "4.1.2", default-features = false, features = ["tokio-runtime", "auth-oauth2"], optional = true }
rand = { version = "0.8.5", default-features = false, features = ["small_rng"] }
rand_distr = { version = "0.4.3", default-features = false }
<<<<<<< HEAD
rdkafka = { git = "https://github.com/fede1024/rust-rdkafka", rev = "57d93f9d3da0e0605c6bfcdefb789f84d0ddc3c6", default-features = false, features = ["tokio", "libz", "ssl", "zstd"], optional = true }
=======
rdkafka = { version = "0.28.0", default-features = false, features = ["tokio", "libz", "ssl", "zstd"], optional = true }
>>>>>>> 634e9bc7
redis = { version = "0.21.5", default-features = false, features = ["connection-manager", "tokio-comp", "tokio-native-tls-comp"], optional = true }
regex = { version = "1.6.0", default-features = false, features = ["std", "perf"] }
roaring = { version = "0.9.0", default-features = false, optional = true }
seahash = { version = "4.1.0", default-features = false, optional = true }
semver = { version = "1.0.12", default-features = false, features = ["serde", "std"], optional = true }
smallvec = { version = "1", default-features = false, features = ["union"] }
snafu = { version = "0.7.1", default-features = false, features = ["futures"] }
snap = { version = "1.0.5", default-features = false, optional = true }
socket2 = { version = "0.4.4", default-features = false }
stream-cancel = { version = "0.8.1", default-features = false }
strip-ansi-escapes = { version = "0.1.1", default-features = false }
syslog = { version = "6.0.1", default-features = false, optional = true }
tikv-jemallocator = { version = "0.5.0", default-features = false, optional = true }
tokio-postgres = { version = "0.7.6", default-features = false, features = ["runtime", "with-chrono-0_4"], optional = true }
tokio-tungstenite = {version = "0.17.2", default-features = false, features = ["connect"], optional = true}
toml = { version = "0.5.9", default-features = false }
tonic = { version = "0.7.2", optional = true, default-features = false, features = ["transport", "codegen", "prost", "tls", "tls-roots", "compression"] }
trust-dns-proto = { version = "0.21.0", default-features = false, features = ["dnssec"], optional = true }
typetag = { version = "0.2.1", default-features = false }
url = { version = "2.2.2", default-features = false, features = ["serde"] }
uuid = { version = "1", default-features = false, features = ["serde", "v4"] }
warp = { version = "0.3.1", default-features = false }

# depending on fork for bumped nix dependency
# https://github.com/heim-rs/heim/pull/360
heim = { git = "https://github.com/vectordotdev/heim.git", branch="update-nix", default-features = false, features = ["cpu", "disk", "host", "memory", "net"], optional = true }

# make sure to update the external docs when the Lua version changes
mlua = { version = "0.8.2", default-features = false, features = ["lua54", "send", "vendored"], optional = true }

[target.'cfg(windows)'.dependencies]
schannel = "0.1.20"
windows-service = "0.5.0"

[target.'cfg(target_os = "macos")'.dependencies]
security-framework = "2.6.1"

[target.'cfg(unix)'.dependencies]
atty = { version = "0.2.14", default-features = false }
nix = { version = "0.24.2", default-features = false, features = ["socket", "signal"] }

[build-dependencies]
prost-build = { version = "0.10.4", default-features = false, optional = true }
tonic-build = { version = "0.7", default-features = false, features = ["transport", "prost", "compression"], optional = true }

[dev-dependencies]
approx = "0.5.1"
assert_cmd = { version = "2.0.4", default-features = false }
azure_core = { git = "https://github.com/Azure/azure-sdk-for-rust.git", rev = "b7171eb40909f7f2805f4622e076f8a6dbbe2d98", default-features = false, features = ["enable_reqwest", "azurite_workaround"] }
azure_identity = { git = "https://github.com/Azure/azure-sdk-for-rust.git", rev = "b7171eb40909f7f2805f4622e076f8a6dbbe2d98", default-features = false, features = ["enable_reqwest"] }
azure_storage = { git = "https://github.com/Azure/azure-sdk-for-rust.git", rev = "b7171eb40909f7f2805f4622e076f8a6dbbe2d98", default-features = false, features = ["azurite_workaround"] }
azure_storage_blobs = { git = "https://github.com/Azure/azure-sdk-for-rust.git", rev = "b7171eb40909f7f2805f4622e076f8a6dbbe2d98", default-features = false, features = ["azurite_workaround"] }
base64 = "0.13.0"
criterion = { version = "0.3.6", features = ["html_reports", "async_tokio"] }
libc = "0.2.126"
pretty_assertions = "1.2.1"
proptest = "1.0"
quickcheck = "1.0.3"
reqwest = { version = "0.11", features = ["json"] }
tempfile = "3.3.0"
tokio = { version = "1.20.1", features = ["test-util"] }
tokio-test = "0.4.2"
tower-test = "0.4.0"
value = { path = "lib/value", features = ["test"] }
vector_core = { path = "lib/vector-core", default-features = false, features = ["vrl", "test"] }
wiremock = "0.5.13"

[patch.crates-io]
# A patch for lib/vector-core/buffers, addresses Issue 7514
leveldb-sys = { git = "https://github.com/vectordotdev/leveldb-sys.git", branch = "leveldb_mmap_limit" }
# Removes dependency on `time` v0.1
# https://github.com/chronotope/chrono/pull/578
chrono = { git = "https://github.com/vectordotdev/chrono.git", branch = "no-default-time" }
# Adds `Status::is_reset` test, remove after the next version is released.
h2 = { git = "https://github.com/hyperium/h2.git", rev = "f6aa3be6719270cd7b4094ee1940751b5f4ec88e" }
# Enables OpenSSL ENGINE support during cross compilation to musl
# TODO remove this branch and instead use the openssl-src feature flag once it is available
#    (see https://github.com/vectordotdev/vector/issues/13695)
openssl-src = { git = "https://github.com/vectordotdev/openssl-src-rs.git", branch  = "enable_engine" }

[features]
# Default features for *-unknown-linux-gnu and *-apple-darwin
default = ["api", "api-client", "enrichment-tables", "sinks", "sources", "sources-dnstap", "transforms", "unix", "rdkafka?/gssapi-vendored", "vrl-cli", "enterprise"]
# Default features for *-unknown-linux-* which make use of `cmake` for dependencies
default-cmake = ["api", "api-client", "enrichment-tables", "rdkafka?/cmake_build", "sinks", "sources", "sources-dnstap", "transforms", "unix", "rdkafka?/gssapi-vendored", "vrl-cli", "enterprise"]
# Default features for *-pc-windows-msvc
# TODO: Enable SASL https://github.com/vectordotdev/vector/pull/3081#issuecomment-659298042
default-msvc = ["api", "api-client", "enrichment-tables", "rdkafka?/cmake_build", "sinks", "sources", "transforms", "vrl-cli", "enterprise"]
default-musl = ["api", "api-client", "enrichment-tables", "rdkafka?/cmake_build", "sinks", "sources", "sources-dnstap", "transforms", "unix", "rdkafka?/gssapi-vendored", "vrl-cli", "enterprise"]
default-no-api-client = ["api", "enrichment-tables", "sinks", "sources", "sources-dnstap", "transforms", "unix", "rdkafka?/gssapi-vendored", "vrl-cli", "enterprise"]
default-no-vrl-cli = ["api", "sinks", "sources", "sources-dnstap", "transforms", "unix", "rdkafka?/gssapi-vendored", "enterprise"]
tokio-console = ["dep:console-subscriber", "tokio/tracing"]

all-logs = ["sinks-logs", "sources-logs", "sources-dnstap", "transforms-logs"]
all-metrics = ["sinks-metrics", "sources-metrics", "transforms-metrics", "enterprise"]

# Target specific release features.
# The `make` tasks will select this according to the appropriate triple.
# Use this section to turn off or on specific features for specific triples.
target-aarch64-unknown-linux-gnu = ["api", "api-client", "enrichment-tables", "rdkafka?/cmake_build", "sinks", "sources", "sources-dnstap", "transforms", "unix", "vrl-cli", "enterprise"]
target-aarch64-unknown-linux-musl = ["api", "api-client", "enrichment-tables", "rdkafka?/cmake_build", "sinks", "sources", "sources-dnstap", "transforms", "unix", "vrl-cli", "enterprise"]
target-armv7-unknown-linux-gnueabihf = ["api", "api-client", "enrichment-tables", "rdkafka?/cmake_build", "sinks", "sources", "sources-dnstap", "transforms", "unix", "vrl-cli", "enterprise"]
target-armv7-unknown-linux-musleabihf = ["api", "api-client", "rdkafka?/cmake_build", "enrichment-tables", "sinks", "sources", "sources-dnstap", "transforms", "vrl-cli", "enterprise"]
target-x86_64-unknown-linux-gnu = ["api", "api-client", "rdkafka?/cmake_build", "enrichment-tables", "sinks", "sources", "sources-dnstap", "transforms", "unix", "rdkafka?/gssapi-vendored", "vrl-cli", "enterprise"]
target-x86_64-unknown-linux-musl = ["api", "api-client", "rdkafka?/cmake_build", "enrichment-tables", "sinks", "sources", "sources-dnstap", "transforms", "unix", "vrl-cli", "enterprise"]
# Does not currently build
target-powerpc64le-unknown-linux-gnu = ["api", "api-client", "enrichment-tables", "rdkafka?/cmake_build", "sinks", "sources", "sources-dnstap", "transforms", "unix", "vrl-cli", "enterprise"]
# Currently doesn't build due to lack of support for 64-bit atomics
target-powerpc-unknown-linux-gnu = ["api", "api-client", "enrichment-tables", "rdkafka?/cmake_build", "sinks", "sources", "sources-dnstap", "transforms", "unix", "vrl-cli", "enterprise"]

# Enables features that work only on systems providing `cfg(unix)`
unix = ["tikv-jemallocator"]

# Enables kubernetes dependencies and shared code. Kubernetes-related sources,
# transforms and sinks should depend on this feature.
kubernetes = ["dep:k8s-openapi", "dep:kube"]

docker = ["dep:dirs-next"]

# API
api = [
  "dep:async-graphql",
  "dep:async-graphql-warp",
  "dep:base64",
  "dep:itertools",
  "vector_core/api",
]

# API client
api-client = [
  "dep:crossterm",
  "dep:num-format",
  "dep:number_prefix",
  "dep:tui",
  "vector_core/api",
  "dep:vector-api-client",
]

aws-core = [
  "aws-config",
  "dep:aws-types",
  "dep:aws-smithy-async",
  "dep:aws-smithy-client",
  "dep:aws-smithy-http",
  "dep:aws-smithy-http-tower",
  "dep:aws-smithy-types"
]

# Anything that requires Protocol Buffers.
protobuf-build = ["dep:tonic-build", "dep:prost-build"]

gcp = ["dep:base64", "dep:goauth", "dep:smpl_jwt"]

opentelemetry = ["dep:hex", "dep:tonic", "protobuf-build"]

# Enrichment Tables
enrichment-tables = ["enrichment-tables-file","enrichment-tables-geoip"]
enrichment-tables-file = [ "dep:csv", "dep:seahash", "dep:hash_hasher" ]
enrichment-tables-geoip = ["dep:maxminddb"]

# Sources
sources = ["sources-logs", "sources-metrics"]
sources-logs = [
  "sources-aws_kinesis_firehose",
  "sources-aws_s3",
  "sources-aws_sqs",
  "sources-datadog_agent",
  "sources-demo_logs",
  "sources-docker_logs",
  "sources-exec",
  "sources-file",
  "sources-fluent",
  "sources-gcp_pubsub",
  "sources-heroku_logs",
  "sources-http",
  "sources-internal_logs",
  "sources-journald",
  "sources-kafka",
  "sources-kubernetes_logs",
  "sources-logstash",
  "sources-nats",
  "sources-opentelemetry",
  "sources-redis",
  "sources-socket",
  "sources-splunk_hec",
  "sources-stdin",
  "sources-syslog",
  "sources-vector",
]
sources-metrics = [
  "sources-apache_metrics",
  "sources-aws_ecs_metrics",
  "sources-eventstoredb_metrics",
  "sources-host_metrics",
  "sources-internal_metrics",
  "sources-mongodb_metrics",
  "sources-nginx_metrics",
  "sources-postgresql_metrics",
  "sources-prometheus",
  "sources-statsd",
  "sources-vector",
]

sources-apache_metrics = []
sources-aws_ecs_metrics = []
sources-aws_kinesis_firehose = ["dep:base64", "dep:infer", "sources-utils-tls"]
sources-aws_s3 = ["aws-core", "dep:aws-sdk-sqs", "dep:aws-sdk-s3", "dep:semver", "dep:async-compression", "sources-aws_sqs", "tokio-util/io"]
sources-aws_sqs = ["aws-core", "dep:aws-sdk-sqs"]
sources-datadog_agent = ["sources-utils-tls", "sources-utils-http-error", "protobuf-build"]
sources-demo_logs = ["dep:fakedata"]
sources-dnstap = ["dep:base64", "dep:trust-dns-proto", "dep:dnsmsg-parser", "protobuf-build"]
sources-docker_logs = ["docker"]
sources-eventstoredb_metrics = []
sources-exec = []
sources-file = ["dep:file-source"]
sources-fluent = ["dep:base64", "listenfd", "tokio-util/net", "dep:rmpv", "dep:rmp-serde", "sources-utils-tcp-keepalive", "sources-utils-tcp-socket", "sources-utils-tls", "dep:serde_bytes"]
sources-gcp_pubsub = ["gcp", "dep:h2", "dep:prost-types", "protobuf-build", "dep:tonic"]
sources-heroku_logs = ["sources-utils-http", "sources-utils-http-query", "sources-http"]
sources-host_metrics = ["dep:heim"]
sources-http = ["sources-utils-http", "sources-utils-http-query"]
sources-internal_logs = []
sources-internal_metrics = []
sources-journald = []
sources-kafka = ["dep:rdkafka"]
sources-kubernetes_logs = ["dep:file-source", "kubernetes", "transforms-reduce"]
sources-logstash = ["listenfd", "tokio-util/net", "sources-utils-tcp-keepalive", "sources-utils-tcp-socket", "sources-utils-tls"]
sources-mongodb_metrics = ["dep:mongodb"]
sources-nats = ["dep:nats", "dep:nkeys"]
sources-nginx_metrics = ["dep:nom"]
sources-opentelemetry = ["sources-vector", "opentelemetry"]
sources-postgresql_metrics = ["dep:postgres-openssl", "dep:tokio-postgres"]
sources-prometheus = ["dep:prometheus-parser", "sinks-prometheus", "sources-http", "sources-utils-http"]
sources-redis= ["dep:redis"]
sources-socket = ["listenfd", "tokio-util/net", "sources-utils-udp", "sources-utils-tcp-keepalive", "sources-utils-tcp-socket", "sources-utils-tls", "sources-utils-unix"]
sources-splunk_hec = ["sources-utils-tls", "dep:roaring"]
sources-statsd = ["listenfd", "sources-utils-tcp-keepalive", "sources-utils-tcp-socket", "sources-utils-tls", "sources-utils-udp", "sources-utils-unix", "tokio-util/net"]
sources-stdin = ["tokio-util/io"]
sources-syslog = ["listenfd", "tokio-util/net", "sources-utils-udp", "sources-utils-tcp-keepalive", "sources-utils-tcp-socket", "sources-utils-tls", "sources-utils-unix", "codecs/syslog"]
sources-utils-http = ["dep:snap", "sources-utils-tls", "sources-utils-http-auth", "sources-utils-http-encoding", "sources-utils-http-error", "sources-utils-http-prelude"]
sources-utils-http-auth = ["sources-utils-http-error"]
sources-utils-http-encoding = ["dep:snap", "sources-utils-http-error"]
sources-utils-http-error = []
sources-utils-http-prelude = ["sources-utils-http", "sources-utils-tls", "sources-utils-http-auth", "sources-utils-http-encoding", "sources-utils-http-error"]
sources-utils-http-query = []
sources-utils-tcp-keepalive = []
sources-utils-tcp-socket = []
sources-utils-tls = []
sources-utils-udp = []
sources-utils-unix = []
sources-vector = ["listenfd", "sources-utils-tcp-keepalive", "sources-utils-tcp-socket", "sources-utils-tls", "dep:tonic", "protobuf-build"]

# Transforms
transforms = ["transforms-logs", "transforms-metrics"]
transforms-logs = [
  "transforms-aws_ec2_metadata",
  "transforms-dedupe",
  "transforms-filter",
  "transforms-geoip",
  "transforms-log_to_metric",
  "transforms-lua",
  "transforms-metric_to_log",
  "transforms-pipelines",
  "transforms-reduce",
  "transforms-remap",
  "transforms-route",
  "transforms-sample",
  "transforms-throttle",
]
transforms-metrics = [
  "transforms-aggregate",
  "transforms-filter",
  "transforms-log_to_metric",
  "transforms-lua",
  "transforms-metric_to_log",
  "transforms-pipelines",
  "transforms-remap",
  "transforms-tag_cardinality_limit",
  "transforms-throttle",
]

transforms-aggregate = []
transforms-aws_ec2_metadata = ["dep:arc-swap"]
transforms-dedupe = ["dep:lru"]
transforms-filter = []
transforms-geoip = ["dep:maxminddb"]
transforms-log_to_metric = []
transforms-lua = ["dep:mlua", "vector_core/lua"]
transforms-metric_to_log = []
transforms-pipelines = ["transforms-filter", "transforms-route"]
transforms-reduce = []
transforms-remap = []
transforms-route = []
transforms-sample = ["dep:seahash"]
transforms-tag_cardinality_limit = ["dep:bloom"]
transforms-throttle = ["dep:governor"]

# Sinks
sinks = ["sinks-logs", "sinks-metrics"]
sinks-logs = [
  "sinks-aws_cloudwatch_logs",
  "sinks-aws_kinesis_firehose",
  "sinks-aws_kinesis_streams",
  "sinks-aws_s3",
  "sinks-aws_sqs",
  "sinks-axiom",
  "sinks-azure_blob",
  "sinks-azure_monitor_logs",
  "sinks-blackhole",
  "sinks-chronicle",
  "sinks-clickhouse",
  "sinks-console",
  "sinks-datadog_archives",
  "sinks-datadog_events",
  "sinks-datadog_logs",
  "sinks-datadog_traces",
  "sinks-elasticsearch",
  "sinks-file",
  "sinks-gcp",
  "sinks-honeycomb",
  "sinks-http",
  "sinks-humio",
  "sinks-influxdb",
  "sinks-kafka",
  "sinks-logdna",
  "sinks-loki",
  "sinks-nats",
  "sinks-new_relic_logs",
  "sinks-new_relic",
  "sinks-papertrail",
  "sinks-pulsar",
  "sinks-redis",
  "sinks-sematext",
  "sinks-socket",
  "sinks-splunk_hec",
  "sinks-vector",
  "sinks-websocket",
]
sinks-metrics = [
  "sinks-aws_cloudwatch_metrics",
  "sinks-blackhole",
  "sinks-console",
  "sinks-datadog_metrics",
  "sinks-humio",
  "sinks-influxdb",
  "sinks-kafka",
  "sinks-prometheus",
  "sinks-sematext",
  "sinks-statsd",
  "sinks-vector",
  "sinks-splunk_hec"
]

sinks-aws_cloudwatch_logs = ["aws-core", "dep:aws-sdk-cloudwatchlogs"]
sinks-aws_cloudwatch_metrics = ["aws-core", "dep:aws-sdk-cloudwatch"]
sinks-aws_kinesis_firehose = ["aws-core", "dep:aws-sdk-firehose"]
sinks-aws_kinesis_streams = ["aws-core", "dep:aws-sdk-kinesis"]
sinks-aws_s3 = ["dep:base64", "dep:md-5", "aws-core", "dep:aws-sdk-s3"]
sinks-aws_sqs = ["aws-core", "dep:aws-sdk-sqs"]
sinks-axiom = ["sinks-elasticsearch"]
sinks-azure_blob = ["dep:azure_core", "dep:azure_identity", "dep:azure_storage", "dep:azure_storage_blobs"]
sinks-azure_monitor_logs = []
sinks-blackhole = []
sinks-chronicle = []
sinks-clickhouse = []
sinks-console = []
sinks-datadog_archives = ["sinks-aws_s3", "sinks-azure_blob", "sinks-gcp"]
sinks-datadog_events = []
sinks-datadog_logs = []
sinks-datadog_metrics = ["protobuf-build", "sinks-azure_blob"]
sinks-datadog_traces = ["protobuf-build", "dep:rmpv", "dep:rmp-serde", "dep:serde_bytes"]
sinks-elasticsearch = ["aws-core", "dep:aws-sigv4", "transforms-metric_to_log"]
sinks-file = ["dep:async-compression"]
sinks-gcp = ["dep:base64", "gcp"]
sinks-honeycomb = []
sinks-http = []
sinks-humio = ["sinks-splunk_hec", "transforms-metric_to_log"]
sinks-influxdb = []
sinks-kafka = ["dep:rdkafka"]
sinks-logdna = []
sinks-loki = []
sinks-nats = ["dep:nats", "dep:nkeys"]
sinks-new_relic_logs = ["sinks-http"]
sinks-new_relic = []
sinks-papertrail = ["dep:syslog"]
sinks-prometheus = ["dep:prometheus-parser", "dep:snap", "sources-utils-tls", "dep:serde_with"]
sinks-pulsar = ["dep:avro-rs", "dep:pulsar"]
sinks-redis = ["dep:redis"]
sinks-sematext = ["sinks-elasticsearch", "sinks-influxdb"]
sinks-socket = ["sinks-utils-udp"]
sinks-splunk_hec = []
sinks-statsd = ["sinks-utils-udp", "tokio-util/net"]
sinks-utils-udp = []
sinks-vector = ["sinks-utils-udp", "dep:tonic", "protobuf-build"]
sinks-websocket = ["dep:tokio-tungstenite"]

# Datadog integration
enterprise = [
  "dep:hex",
  "dep:sha2",
  "sinks-datadog_logs",
  "sinks-datadog_metrics",
  "sources-host_metrics",
  "sources-internal_logs",
  "sources-internal_metrics",
  "transforms-remap",
  "transforms-filter",
]

# Identifies that the build is a nightly build
nightly = []

# Testing-related features
all-integration-tests = [
  "aws-integration-tests",
  "axiom-integration-tests",
  "azure-integration-tests",
  "chronicle-integration-tests",
  "clickhouse-integration-tests",
  "datadog-agent-integration-tests",
  "datadog-logs-integration-tests",
  "datadog-metrics-integration-tests",
  "datadog-traces-integration-tests",
  "docker-logs-integration-tests",
  "es-integration-tests",
  "eventstoredb_metrics-integration-tests",
  "fluent-integration-tests",
  "gcp-cloud-storage-integration-tests",
  "gcp-integration-tests",
  "gcp-pubsub-integration-tests",
  "humio-integration-tests",
  "influxdb-integration-tests",
  "kafka-integration-tests",
  "logstash-integration-tests",
  "loki-integration-tests",
  "mongodb_metrics-integration-tests",
  "nats-integration-tests",
  "nginx-integration-tests",
  "postgresql_metrics-integration-tests",
  "prometheus-integration-tests",
  "pulsar-integration-tests",
  "redis-integration-tests",
  "splunk-integration-tests",
  "dnstap-integration-tests",
]

aws-integration-tests = [
  "aws-cloudwatch-logs-integration-tests",
  "aws-cloudwatch-metrics-integration-tests",
  "aws-ec2-metadata-integration-tests",
  "aws-ecs-metrics-integration-tests",
  "aws-kinesis-firehose-integration-tests",
  "aws-kinesis-streams-integration-tests",
  "aws-s3-integration-tests",
  "aws-sqs-integration-tests",
]

azure-integration-tests = [
  "azure-blob-integration-tests"
]

aws-cloudwatch-logs-integration-tests = ["sinks-aws_cloudwatch_logs"]
aws-cloudwatch-metrics-integration-tests = ["sinks-aws_cloudwatch_metrics"]
aws-ec2-metadata-integration-tests = ["transforms-aws_ec2_metadata"]
aws-ecs-metrics-integration-tests = ["sources-aws_ecs_metrics"]
aws-kinesis-firehose-integration-tests = ["sinks-aws_kinesis_firehose", "dep:aws-sdk-elasticsearch", "sinks-elasticsearch"]
aws-kinesis-streams-integration-tests = ["sinks-aws_kinesis_streams"]
aws-s3-integration-tests = ["sinks-aws_s3", "sources-aws_s3"]
aws-sqs-integration-tests = ["sinks-aws_sqs", "sources-aws_sqs"]
axiom-integration-tests = ["sinks-axiom"]
azure-blob-integration-tests = ["sinks-azure_blob"]
chronicle-integration-tests = ["sinks-gcp"]
clickhouse-integration-tests = ["sinks-clickhouse"]
datadog-agent-integration-tests = ["sources-datadog_agent"]
datadog-logs-integration-tests = ["sinks-datadog_logs"]
datadog-metrics-integration-tests = ["sinks-datadog_metrics"]
datadog-traces-integration-tests = ["sinks-datadog_traces"]
docker-logs-integration-tests = ["sources-docker_logs", "unix"]
es-integration-tests = ["sinks-elasticsearch"]
eventstoredb_metrics-integration-tests = ["sources-eventstoredb_metrics"]
fluent-integration-tests = ["docker", "sources-fluent"]
gcp-cloud-storage-integration-tests = ["sinks-gcp"]
gcp-integration-tests = ["sinks-gcp"]
gcp-pubsub-integration-tests = ["sinks-gcp", "sources-gcp_pubsub"]
humio-integration-tests = ["sinks-humio"]
influxdb-integration-tests = ["sinks-influxdb"]
kafka-integration-tests = ["sinks-kafka", "sources-kafka"]
logstash-integration-tests = ["docker", "sources-logstash"]
loki-integration-tests = ["sinks-loki"]
mongodb_metrics-integration-tests = ["sources-mongodb_metrics"]
nats-integration-tests = ["sinks-nats", "sources-nats"]
nginx-integration-tests = ["sources-nginx_metrics"]
postgresql_metrics-integration-tests = ["sources-postgresql_metrics"]
prometheus-integration-tests = ["sinks-prometheus", "sources-prometheus"]
pulsar-integration-tests = ["sinks-pulsar"]
redis-integration-tests = ["sinks-redis", "sources-redis"]
splunk-integration-tests = ["sinks-splunk_hec"]
dnstap-integration-tests = ["sources-dnstap"]
disable-resolv-conf = []
shutdown-tests = ["api", "sinks-blackhole", "sinks-console", "sinks-prometheus", "sources", "transforms-log_to_metric", "transforms-lua", "transforms-remap", "unix"]
cli-tests = ["sinks-blackhole", "sinks-socket", "sources-demo_logs", "sources-file"]
vector-api-tests = [
  "sources-demo_logs",
  "transforms-log_to_metric",
  "transforms-remap",
  "sinks-blackhole"
]
vector-unit-test-tests = [
  "sources-demo_logs",
  "transforms-remap",
  "transforms-route",
  "transforms-filter",
  "transforms-reduce",
  "transforms-log_to_metric",
  "sinks-console"
]
enterprise-tests = [
  "enterprise",
  "sources-demo_logs",
  "sinks-blackhole",
  "sinks-loki",
  "api",
]

# Grouping together features for benchmarks. We exclude the API client due to it causing the build process to run out
# of memory when those additional dependencies are built in CI.
benches = [
  "sinks-file",
  "sinks-http",
  "sinks-socket",
  "sources-file",
  "sources-socket",
  "sources-syslog",
  "transforms-lua",
  "transforms-sample",
]
dnstap-benches = ["sources-dnstap"]
language-benches = ["sinks-socket", "sources-socket", "transforms-lua", "transforms-remap"]
# Separate benching process for metrics due to the nature of the bootstrap procedures.
statistic-benches = []
metrics-benches = ["sinks-socket", "sources-socket"]
remap-benches = ["transforms-remap"]
transform-benches = ["transforms-filter", "transforms-dedupe", "transforms-reduce", "transforms-route"]
codecs-benches = []
loki-benches = ["sinks-loki"]
enrichment-tables-benches = ["enrichment-tables-file","enrichment-tables-geoip"]

[[bench]]
name = "default"
harness = false
required-features = ["benches"]

[[bench]]
name = "dnstap"
path = "benches/dnstap/mod.rs"
harness = false
required-features = ["dnstap-benches"]

[[bench]]
name = "remap"
harness = false
required-features = ["remap-benches"]

[[bench]]
name = "enrichment_tables"
harness = false
required-features = ["enrichment-tables-benches"]

[[bench]]
name = "languages"
harness = false
required-features = ["language-benches"]

[[bench]]
name = "loki"
harness = false
required-features = ["loki-benches"]

[[bench]]
name = "distribution_statistic"
harness = false
required-features = ["statistic-benches"]

[[bench]]
name = "transform"
path = "benches/transform/main.rs"
harness = false
test = false
required-features = ["transform-benches"]

[[bench]]
name = "codecs"
path = "benches/codecs/main.rs"
harness = false
required-features = ["codecs-benches"]<|MERGE_RESOLUTION|>--- conflicted
+++ resolved
@@ -278,11 +278,7 @@
 pulsar = { version = "4.1.2", default-features = false, features = ["tokio-runtime", "auth-oauth2"], optional = true }
 rand = { version = "0.8.5", default-features = false, features = ["small_rng"] }
 rand_distr = { version = "0.4.3", default-features = false }
-<<<<<<< HEAD
-rdkafka = { git = "https://github.com/fede1024/rust-rdkafka", rev = "57d93f9d3da0e0605c6bfcdefb789f84d0ddc3c6", default-features = false, features = ["tokio", "libz", "ssl", "zstd"], optional = true }
-=======
 rdkafka = { version = "0.28.0", default-features = false, features = ["tokio", "libz", "ssl", "zstd"], optional = true }
->>>>>>> 634e9bc7
 redis = { version = "0.21.5", default-features = false, features = ["connection-manager", "tokio-comp", "tokio-native-tls-comp"], optional = true }
 regex = { version = "1.6.0", default-features = false, features = ["std", "perf"] }
 roaring = { version = "0.9.0", default-features = false, optional = true }
